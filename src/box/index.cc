/*
 * Redistribution and use in source and binary forms, with or
 * without modification, are permitted provided that the following
 * conditions are met:
 *
 * 1. Redistributions of source code must retain the above
 *    copyright notice, this list of conditions and the
 *    following disclaimer.
 *
 * 2. Redistributions in binary form must reproduce the above
 *    copyright notice, this list of conditions and the following
 *    disclaimer in the documentation and/or other materials
 *    provided with the distribution.
 *
 * THIS SOFTWARE IS PROVIDED BY <COPYRIGHT HOLDER> ``AS IS'' AND
 * ANY EXPRESS OR IMPLIED WARRANTIES, INCLUDING, BUT NOT LIMITED
 * TO, THE IMPLIED WARRANTIES OF MERCHANTABILITY AND FITNESS FOR
 * A PARTICULAR PURPOSE ARE DISCLAIMED. IN NO EVENT SHALL
 * <COPYRIGHT HOLDER> OR CONTRIBUTORS BE LIABLE FOR ANY DIRECT,
 * INDIRECT, INCIDENTAL, SPECIAL, EXEMPLARY, OR CONSEQUENTIAL
 * DAMAGES (INCLUDING, BUT NOT LIMITED TO, PROCUREMENT OF
 * SUBSTITUTE GOODS OR SERVICES; LOSS OF USE, DATA, OR PROFITS; OR
 * BUSINESS INTERRUPTION) HOWEVER CAUSED AND ON ANY THEORY OF
 * LIABILITY, WHETHER IN CONTRACT, STRICT LIABILITY, OR TORT
 * (INCLUDING NEGLIGENCE OR OTHERWISE) ARISING IN ANY WAY OUT OF
 * THE USE OF THIS SOFTWARE, EVEN IF ADVISED OF THE POSSIBILITY OF
 * SUCH DAMAGE.
 */
#include "index.h"
<<<<<<< HEAD
#include "hash_index.h"
#include "tree_index.h"
#include "bitset_index.h"
#include "sophia_index.h"
#include "tuple.h"
=======
>>>>>>> 10181362
#include "say.h"
#include "exception.h"

STRS(iterator_type, ITERATOR_TYPE);

/* {{{ Utilities. **********************************************/

void
key_validate_parts(struct key_def *key_def, const char *key,
		   uint32_t part_count)
{
	(void) key_def;
	(void) key;

	for (uint32_t part = 0; part < part_count; part++) {
		enum mp_type mp_type = mp_typeof(*key);
		mp_next(&key);

		key_mp_type_validate(key_def->parts[part].type, mp_type,
				     ER_KEY_FIELD_TYPE, part);
	}
}

void
key_validate(struct key_def *key_def, enum iterator_type type, const char *key,
	     uint32_t part_count)
{
	assert(key != NULL || part_count == 0);
	if (part_count == 0) {
		/*
		 * Zero key parts are allowed:
		 * - for TREE index, all iterator types,
		 * - ITERA_ALL iterator type, all index types
		 * - ITER_GE iterator in HASH index (legacy)
		 */
		if (key_def->type == TREE || key_def->type == SOPHIA ||
		    type == ITER_ALL)
			return;
		/* Fall through. */
	}

	if (part_count > key_def->part_count)
		tnt_raise(ClientError, ER_KEY_PART_COUNT,
			  key_def->part_count, part_count);

	/* Partial keys are allowed only for TREE index type. */
	if (key_def->type != TREE && part_count < key_def->part_count) {
		tnt_raise(ClientError, ER_EXACT_MATCH,
			  key_def->part_count, part_count);
	}
	key_validate_parts(key_def, key, part_count);
}

void
primary_key_validate(struct key_def *key_def, const char *key,
		     uint32_t part_count)
{
	assert(key != NULL || part_count == 0);
	if (key_def->part_count != part_count) {
		tnt_raise(ClientError, ER_EXACT_MATCH,
			  key_def->part_count, part_count);
	}
	key_validate_parts(key_def, key, part_count);
}

/* }}} */

/* {{{ Index -- base class for all indexes. ********************/

<<<<<<< HEAD
Index *
Index::factory(struct key_def *key_def)
{
	switch (key_def->type) {
	case HASH:
		return new HashIndex(key_def);
	case TREE:
		return new TreeIndex(key_def);
	case BITSET:
		return new BitsetIndex(key_def);
	case SOPHIA:
		return new SophiaIndex(key_def);
	default:
		assert(false);
		return NULL; /* silent compiler warning. */
	}
}

=======
>>>>>>> 10181362
Index::Index(struct key_def *key_def_arg)
	:key_def(key_def_dup(key_def_arg)),
	m_position(NULL)
{}

void
Index::beginBuild()
{}

void
Index::reserve(uint32_t /* size_hint */)
{}

void
Index::buildNext(struct tuple *tuple)
{
	replace(NULL, tuple, DUP_INSERT);
}

void
Index::endBuild()
{}

Index::~Index()
{
	if (m_position != NULL)
		m_position->free(m_position);
	key_def_delete(key_def);
}

struct tuple *
Index::random(uint32_t rnd) const
{
	(void) rnd;
	tnt_raise(ClientError, ER_UNSUPPORTED,
		  index_type_strs[key_def->type],
		  "random()");
	return NULL;
}

struct tuple *
Index::findByTuple(struct tuple *tuple) const
{
	(void) tuple;
	tnt_raise(ClientError, ER_UNSUPPORTED,
		  index_type_strs[key_def->type],
		  "findByTuple()");
	return NULL;
}

void
index_build(Index *index, Index *pk)
{
	uint32_t n_tuples = pk->size();
	uint32_t estimated_tuples = n_tuples * 1.2;

	index->beginBuild();
	index->reserve(estimated_tuples);

	if (n_tuples > 0) {
		say_info("Adding %" PRIu32 " keys to %s index %"
			 PRIu32 "...", n_tuples,
			 index_type_strs[index->key_def->type], index_id(index));
	}

	struct iterator *it = pk->position();
	pk->initIterator(it, ITER_ALL, NULL, 0);

	struct tuple *tuple;
	while ((tuple = it->next(it)))
		index->buildNext(tuple);

	index->endBuild();
}

/* }}} */<|MERGE_RESOLUTION|>--- conflicted
+++ resolved
@@ -27,14 +27,11 @@
  * SUCH DAMAGE.
  */
 #include "index.h"
-<<<<<<< HEAD
 #include "hash_index.h"
 #include "tree_index.h"
 #include "bitset_index.h"
 #include "sophia_index.h"
 #include "tuple.h"
-=======
->>>>>>> 10181362
 #include "say.h"
 #include "exception.h"
 
@@ -70,8 +67,7 @@
 		 * - ITERA_ALL iterator type, all index types
 		 * - ITER_GE iterator in HASH index (legacy)
 		 */
-		if (key_def->type == TREE || key_def->type == SOPHIA ||
-		    type == ITER_ALL)
+		if (key_def->type == TREE || type == ITER_ALL)
 			return;
 		/* Fall through. */
 	}
@@ -104,27 +100,6 @@
 
 /* {{{ Index -- base class for all indexes. ********************/
 
-<<<<<<< HEAD
-Index *
-Index::factory(struct key_def *key_def)
-{
-	switch (key_def->type) {
-	case HASH:
-		return new HashIndex(key_def);
-	case TREE:
-		return new TreeIndex(key_def);
-	case BITSET:
-		return new BitsetIndex(key_def);
-	case SOPHIA:
-		return new SophiaIndex(key_def);
-	default:
-		assert(false);
-		return NULL; /* silent compiler warning. */
-	}
-}
-
-=======
->>>>>>> 10181362
 Index::Index(struct key_def *key_def_arg)
 	:key_def(key_def_dup(key_def_arg)),
 	m_position(NULL)

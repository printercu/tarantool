/*
 * Copyright 2010-2016, Tarantool AUTHORS, please see AUTHORS file.
 *
 * Redistribution and use in source and binary forms, with or
 * without modification, are permitted provided that the following
 * conditions are met:
 *
 * 1. Redistributions of source code must retain the above
 *    copyright notice, this list of conditions and the
 *    following disclaimer.
 *
 * 2. Redistributions in binary form must reproduce the above
 *    copyright notice, this list of conditions and the following
 *    disclaimer in the documentation and/or other materials
 *    provided with the distribution.
 *
 * THIS SOFTWARE IS PROVIDED BY <COPYRIGHT HOLDER> ``AS IS'' AND
 * ANY EXPRESS OR IMPLIED WARRANTIES, INCLUDING, BUT NOT LIMITED
 * TO, THE IMPLIED WARRANTIES OF MERCHANTABILITY AND FITNESS FOR
 * A PARTICULAR PURPOSE ARE DISCLAIMED. IN NO EVENT SHALL
 * <COPYRIGHT HOLDER> OR CONTRIBUTORS BE LIABLE FOR ANY DIRECT,
 * INDIRECT, INCIDENTAL, SPECIAL, EXEMPLARY, OR CONSEQUENTIAL
 * DAMAGES (INCLUDING, BUT NOT LIMITED TO, PROCUREMENT OF
 * SUBSTITUTE GOODS OR SERVICES; LOSS OF USE, DATA, OR PROFITS; OR
 * BUSINESS INTERRUPTION) HOWEVER CAUSED AND ON ANY THEORY OF
 * LIABILITY, WHETHER IN CONTRACT, STRICT LIABILITY, OR TORT
 * (INCLUDING NEGLIGENCE OR OTHERWISE) ARISING IN ANY WAY OUT OF
 * THE USE OF THIS SOFTWARE, EVEN IF ADVISED OF THE POSSIBILITY OF
 * SUCH DAMAGE.
 */
#include "key_def.h"

#include <stdlib.h>
#include <stdio.h>

#include <msgpuck/msgpuck.h>

#include "trivia/util.h"
#include "scoped_guard.h"

#include "tuple_compare.h"
#include "tuple_hash.h"
#include "column_mask.h"

const char *field_type_strs[] = {
	/* [FIELD_TYPE_ANY]      = */ "any",
	/* [FIELD_TYPE_UNSIGNED] = */ "unsigned",
	/* [FIELD_TYPE_STRING]   = */ "string",
	/* [FIELD_TYPE_ARRAY]    = */ "array",
	/* [FIELD_TYPE_NUMBER]   = */ "number",
	/* [FIELD_TYPE_INTEGER]  = */ "integer",
	/* [FIELD_TYPE_SCALAR]   = */ "scalar",
};

enum field_type
field_type_by_name(const char *name)
{
	enum field_type field_type = STR2ENUM(field_type, name);
	/*
	 * FIELD_TYPE_ANY can't be used as type of indexed field,
	 * because it is internal type used only for filling
	 * struct tuple_format.fields array.
	 */
	if (field_type != field_type_MAX && field_type != FIELD_TYPE_ANY)
		return field_type;
	/* 'num' and 'str' in _index are deprecated since Tarantool 1.7 */
	if (strcasecmp(name, "num") == 0)
		return FIELD_TYPE_UNSIGNED;
	else if (strcasecmp(name, "str") == 0)
		return FIELD_TYPE_STRING;
	return field_type_MAX;
}

const char *mp_type_strs[] = {
	/* .MP_NIL    = */ "nil",
	/* .MP_UINT   = */ "unsigned",
	/* .MP_INT    = */ "integer",
	/* .MP_STR    = */ "string",
	/* .MP_BIN    = */ "blob",
	/* .MP_ARRAY  = */ "array",
	/* .MP_MAP    = */ "map",
	/* .MP_BOOL   = */ "boolean",
	/* .MP_FLOAT  = */ "float",
	/* .MP_DOUBLE = */ "double",
	/* .MP_EXT    = */ "extension",
};

const char *index_type_strs[] = { "HASH", "TREE", "BITSET", "RTREE" };

const char *rtree_index_distance_type_strs[] = { "EUCLID", "MANHATTAN" };

const char *func_language_strs[] = {"LUA", "C"};

const uint32_t key_mp_type[] = {
	/* [FIELD_TYPE_ANY]      =  */ UINT32_MAX,
	/* [FIELD_TYPE_UNSIGNED] =  */ 1U << MP_UINT,
	/* [FIELD_TYPE_STRING]   =  */ 1U << MP_STR,
	/* [FIELD_TYPE_ARRAY]    =  */ 1U << MP_ARRAY,
	/* [FIELD_TYPE_NUMBER]   =  */ (1U << MP_UINT) | (1U << MP_INT) |
		(1U << MP_FLOAT) | (1U << MP_DOUBLE),
	/* [FIELD_TYPE_INTEGER]  =  */ (1U << MP_UINT) | (1U << MP_INT),
	/* [FIELD_TYPE_SCALAR]   =  */ (1U << MP_UINT) | (1U << MP_INT) |
		(1U << MP_FLOAT) | (1U << MP_DOUBLE) | (1U << MP_STR) |
		(1U << MP_BIN) | (1U << MP_BOOL) | (1U << MP_NIL),
};

const char *opt_type_strs[] = {
	/* [OPT_BOOL]	= */ "boolean",
	/* [OPT_INT]	= */ "integer",
	/* [OPT_FLOAT]	= */ "float",
	/* [OPT_STR]	= */ "string",
};

const struct index_opts index_opts_default = {
	/* .unique              = */ true,
	/* .dimension           = */ 2,
	/* .distancebuf         = */ { '\0' },
	/* .distance            = */ RTREE_INDEX_DISTANCE_TYPE_EUCLID,
	/* .range_size          = */ 0,
	/* .page_size           = */ 0,
	/* .run_count_per_level = */ 2,
	/* .run_size_ratio      = */ 3.5,
	/* .bloom_fpr           = */ 0.05,
	/* .lsn                 = */ 0,
	/* .sql                 = */ NULL,
};

const struct opt_def index_opts_reg[] = {
	OPT_DEF("unique", OPT_BOOL, struct index_opts, is_unique),
	OPT_DEF("dimension", OPT_INT, struct index_opts, dimension),
	OPT_DEF("distance", OPT_STR, struct index_opts, distancebuf),
	OPT_DEF("range_size", OPT_INT, struct index_opts, range_size),
	OPT_DEF("page_size", OPT_INT, struct index_opts, page_size),
	OPT_DEF("run_count_per_level", OPT_INT, struct index_opts, run_count_per_level),
	OPT_DEF("run_size_ratio", OPT_FLOAT, struct index_opts, run_size_ratio),
	OPT_DEF("bloom_fpr", OPT_FLOAT, struct index_opts, bloom_fpr),
	OPT_DEF("lsn", OPT_INT, struct index_opts, lsn),
	OPT_DEF("sql", OPT_STRPTR, struct index_opts, sql),
	{ NULL, opt_type_MAX, 0, 0 },
};

/**
 * Destructor for struct index_opts.
 * The only relevant action so far is to free sql field if not-null.
 */
static void
index_opts_destroy(struct index_opts *opts)
{
	if (opts->sql) {
		free(opts->sql);
		opts->sql = 0;
	}
}

static const char *object_type_strs[] = {
	"unknown", "universe", "space", "function", "user", "role" };

enum schema_object_type
schema_object_type(const char *name)
{
	/**
	 * There may be other places in which we look object type by
	 * name, and they are case-sensitive, so be case-sensitive
	 * here too.
	 */
	int n_strs = sizeof(object_type_strs)/sizeof(*object_type_strs);
	int index = strindex(object_type_strs, name, n_strs);
	return (enum schema_object_type) (index == n_strs ? 0 : index);
}

const char *
schema_object_name(enum schema_object_type type)
{
	return object_type_strs[type];
}

struct key_def *
key_def_dup(const struct key_def *src)
{
	size_t sz = key_def_sizeof(src->part_count);
	struct key_def *res = (struct key_def *)malloc(sz);
	if (res == NULL) {
		diag_set(OutOfMemory, sz, "malloc", "res");
		return NULL;
	}
	memcpy(res, src, sz);
	return res;
}

static void
key_def_set_cmp(struct key_def *def)
{
	def->tuple_compare = tuple_compare_create(def);
	def->tuple_compare_with_key = tuple_compare_with_key_create(def);
	tuple_hash_func_set(def);
	tuple_extract_key_set(def);
}

box_key_def_t *
box_key_def_new(uint32_t *fields, uint32_t *types, uint32_t part_count)
{
	size_t sz = key_def_sizeof(part_count);
	box_key_def_t *key_def = (box_key_def_t *)malloc(sz);
	if (key_def == NULL) {
		diag_set(OutOfMemory, sz, "malloc", "struct key_def");
		return NULL;
	}
	key_def->part_count = part_count;

	for (uint32_t item = 0; item < part_count; ++item)
		key_def_set_part(key_def, item, fields[item],
				 (enum field_type)types[item]);
	return key_def;
}

void
box_key_def_delete(box_key_def_t *key_def)
{
	free(key_def);
}

struct index_def *
index_def_new(uint32_t space_id, const char *space_name,
	      uint32_t iid, const char *name, uint32_t name_len,
	      enum index_type type, const struct index_opts *opts,
	      uint32_t part_count)
{
	if (name_len > BOX_NAME_MAX) {
		diag_set(ClientError, ER_MODIFY_INDEX,
			 tt_cstr(name, name_len), space_name,
			 "index name is too long");
		error_log(diag_last_error(diag_get()));
		return NULL;
	}
	size_t sz = index_def_sizeof(part_count);
	/*
	 * Use calloc to zero all struct index_def attributes
	 * the comparator pointers.
	 */
	struct index_def *def = (struct index_def *) calloc(1, sz);
	if (def == NULL) {
		diag_set(OutOfMemory, sz, "malloc", "struct index_def");
		return NULL;
	}
	def->name = strndup(name, name_len);
	if (def->name == NULL) {
		free(def);
		diag_set(OutOfMemory, name_len + 1, "malloc", "index_def name");
		return NULL;
	}
	if (!identifier_is_valid(def->name)) {
		diag_set(ClientError, ER_IDENTIFIER, def->name);
		free(def);
		return NULL;
	}
	def->type = type;
	def->space_id = space_id;
	def->iid = iid;
	def->opts = *opts;
	def->key_def.part_count = part_count;
	return def;
}

void
index_opts_dup(struct index_opts *dst, const struct index_opts *src)
{
	*dst = *src;
	if (src->sql) {
		dst->sql = (char*)strdup(src->sql);
		if (dst->sql == NULL)
		  diag_set(OutOfMemory, strlen(src->sql), "sql", "char *");
	}
}

struct index_def *
index_def_dup(const struct index_def *def)
{
	size_t sz = index_def_sizeof(def->key_def.part_count);
	struct index_def *dup = (struct index_def *) malloc(sz);
	if (dup == NULL) {
		diag_set(OutOfMemory, sz, "malloc", "struct index_def");
		return NULL;
	}
	memcpy(dup, def, sz);
	dup->name = strdup(def->name);
	if (dup->name == NULL) {
		free(dup);
		diag_set(OutOfMemory, strlen(def->name) + 1, "malloc",
			 "index_def name");
		return NULL;
	}
	rlist_create(&dup->link);
<<<<<<< HEAD
	index_opts_dup(&dup->opts, &def->opts);
	dup->name = (char *)dup + sz - name_len - 1;
=======
>>>>>>> 7b1028a4
	return dup;
}

void
index_def_swap(struct index_def *def1, struct index_def *def2)
{
	/* Swap const-size items. */
	struct index_def tmp_def;
	tmp_def = *def1;
	*def1 = *def2;
	*def2 = tmp_def;
	/*
	 * Do not swap key_defs: index_def_swap() is used only
	 * for indexes with identical key definitions.
	 * @todo: remove key_def from index_def
	 */
	assert(def1->key_def.part_count == def2->key_def.part_count);
}

/** Free a key definition. */
void
index_def_delete(struct index_def *index_def)
{
<<<<<<< HEAD
	index_opts_destroy(&index_def->opts);
=======
	free(index_def->name);
>>>>>>> 7b1028a4
	free(index_def);
}

bool
index_def_change_requires_rebuild(struct index_def *old_index_def,
				  struct index_def *new_index_def)
{
	if (old_index_def->iid != new_index_def->iid ||
	    old_index_def->type != new_index_def->type ||
	    old_index_def->opts.is_unique != new_index_def->opts.is_unique ||
	    key_part_cmp(old_index_def->key_def.parts,
			 old_index_def->key_def.part_count,
			 new_index_def->key_def.parts,
			 new_index_def->key_def.part_count) != 0) {
		return true;
	}
	if (old_index_def->type == RTREE) {
		if (old_index_def->opts.dimension != new_index_def->opts.dimension
		    || old_index_def->opts.distance != new_index_def->opts.distance)
			return true;
	}
	return false;
}

int
key_part_cmp(const struct key_part *parts1, uint32_t part_count1,
	     const struct key_part *parts2, uint32_t part_count2)
{
	const struct key_part *part1 = parts1;
	const struct key_part *part2 = parts2;
	uint32_t part_count = MIN(part_count1, part_count2);
	const struct key_part *end = parts1 + part_count;
	for (; part1 != end; part1++, part2++) {
		if (part1->fieldno != part2->fieldno)
			return part1->fieldno < part2->fieldno ? -1 : 1;
		if ((int) part1->type != (int) part2->type)
			return (int) part1->type < (int) part2->type ? -1 : 1;
	}
	return part_count1 < part_count2 ? -1 : part_count1 > part_count2;
}

int
index_def_cmp(const struct index_def *key1, const struct index_def *key2)
{
	assert(key1->space_id == key2->space_id);
	if (key1->iid != key2->iid)
		return key1->iid < key2->iid ? -1 : 1;
	if (strcmp(key1->name, key2->name))
		return strcmp(key1->name, key2->name);
	if (key1->type != key2->type)
		return (int) key1->type < (int) key2->type ? -1 : 1;
	if (index_opts_cmp(&key1->opts, &key2->opts))
		return index_opts_cmp(&key1->opts, &key2->opts);

	return key_part_cmp(key1->key_def.parts, key1->key_def.part_count,
			    key2->key_def.parts, key2->key_def.part_count);
}

void
index_def_check(struct index_def *index_def, const char *space_name)

{
	if (index_def->iid >= BOX_INDEX_MAX) {
		tnt_raise(ClientError, ER_MODIFY_INDEX,
			  index_def->name, space_name,
			  "index id too big");
	}
	if (index_def->iid == 0 && index_def->opts.is_unique == false) {
		tnt_raise(ClientError, ER_MODIFY_INDEX,
			  index_def->name,
			  space_name,
			  "primary key must be unique");
	}
	if (index_def->key_def.part_count == 0) {
		tnt_raise(ClientError, ER_MODIFY_INDEX,
			  index_def->name,
			  space_name,
			  "part count must be positive");
	}
	if (index_def->key_def.part_count > BOX_INDEX_PART_MAX) {
		tnt_raise(ClientError, ER_MODIFY_INDEX,
			  index_def->name,
			  space_name,
			  "too many key parts");
	}
	for (uint32_t i = 0; i < index_def->key_def.part_count; i++) {
		assert(index_def->key_def.parts[i].type > FIELD_TYPE_ANY &&
		       index_def->key_def.parts[i].type < field_type_MAX);
		if (index_def->key_def.parts[i].fieldno > BOX_INDEX_FIELD_MAX) {
			tnt_raise(ClientError, ER_MODIFY_INDEX,
				  index_def->name,
				  space_name,
				  "field no is too big");
		}
		for (uint32_t j = 0; j < i; j++) {
			/*
			 * Courtesy to a user who could have made
			 * a typo.
			 */
			if (index_def->key_def.parts[i].fieldno ==
			    index_def->key_def.parts[j].fieldno) {
				tnt_raise(ClientError, ER_MODIFY_INDEX,
					  index_def->name,
					  space_name,
					  "same key part is indexed twice");
			}
		}
	}
}

void
key_def_set_part(struct key_def *def, uint32_t part_no,
		 uint32_t fieldno, enum field_type type)
{
	assert(part_no < def->part_count);
	assert(type > FIELD_TYPE_ANY && type < field_type_MAX);
	def->parts[part_no].fieldno = fieldno;
	def->parts[part_no].type = type;
	column_mask_set_fieldno(&def->column_mask, fieldno);
	/**
	 * When all parts are set, initialize the tuple
	 * comparator function.
	 */
	/* Last part is set, initialize the comparators. */
	bool all_parts_set = true;
	for (uint32_t i = 0; i < def->part_count; i++) {
		if (def->parts[i].type == FIELD_TYPE_ANY)
			all_parts_set = false;
	}
	if (all_parts_set)
		key_def_set_cmp(def);
}

int
key_def_snprint(char *buf, int size, const struct key_def *key_def)
{
	int total = 0;
	SNPRINT(total, snprintf, buf, size, "[");
	for (uint32_t i = 0; i < key_def->part_count; i++) {
		const struct key_part *part = &key_def->parts[i];
		assert(part->type < field_type_MAX);
		SNPRINT(total, snprintf, buf, size, "%d, '%s'",
			(int)part->fieldno, field_type_strs[part->type]);
		if (i < key_def->part_count - 1)
			SNPRINT(total, snprintf, buf, size, ", ");
	}
	SNPRINT(total, snprintf, buf, size, "]");
	return total;
}

size_t
key_def_sizeof_parts(const struct key_def *key_def)
{
	size_t size = 0;
	for (uint32_t i = 0; i < key_def->part_count; i++) {
		const struct key_part *part = &key_def->parts[i];
		size += mp_sizeof_array(2);
		size += mp_sizeof_uint(part->fieldno);
		assert(part->type < field_type_MAX);
		size += mp_sizeof_str(strlen(field_type_strs[part->type]));
	}
	return size;
}

char *
key_def_encode_parts(char *data, const struct key_def *key_def)
{
	for (uint32_t i = 0; i < key_def->part_count; i++) {
		const struct key_part *part = &key_def->parts[i];
		data = mp_encode_array(data, 2);
		data = mp_encode_uint(data, part->fieldno);
		assert(part->type < field_type_MAX);
		const char *type_str = field_type_strs[part->type];
		data = mp_encode_str(data, type_str, strlen(type_str));
	}
	return data;
}

int
key_def_decode_parts(struct key_def *key_def, const char **data)
{
	char buf[BOX_NAME_MAX];
	for (uint32_t i = 0; i < key_def->part_count; i++) {
		if (mp_typeof(**data) != MP_ARRAY) {
			diag_set(ClientError, ER_WRONG_INDEX_PARTS,
				 "expected an array");
			return -1;
		}
		uint32_t item_count = mp_decode_array(data);
		if (item_count < 1) {
			diag_set(ClientError, ER_WRONG_INDEX_PARTS,
				 "expected a non-empty array");
			return -1;
		}
		if (item_count < 2) {
			diag_set(ClientError, ER_WRONG_INDEX_PARTS,
				 "a field type is missing");
			return -1;
		}
		if (mp_typeof(**data) != MP_UINT) {
			diag_set(ClientError, ER_WRONG_INDEX_PARTS,
				 "field id must be an integer");
			return -1;
		}
		uint32_t field_no = (uint32_t) mp_decode_uint(data);
		if (mp_typeof(**data) != MP_STR) {
			diag_set(ClientError, ER_WRONG_INDEX_PARTS,
				 "field type must be a string");
			return -1;
		}
		uint32_t len;
		const char *str = mp_decode_str(data, &len);
		for (uint32_t j = 2; j < item_count; j++)
			mp_next(data);
		snprintf(buf, sizeof(buf), "%.*s", len, str);
		enum field_type field_type = field_type_by_name(buf);
		if (field_type == field_type_MAX) {
			diag_set(ClientError, ER_WRONG_INDEX_PARTS,
				 "unknown field type");
			return -1;
		}
		key_def_set_part(key_def, i, field_no, field_type);
	}
	return 0;
}

int
key_def_decode_parts_165(struct key_def *key_def, const char **data)
{
	char buf[BOX_NAME_MAX];
	for (uint32_t i = 0; i < key_def->part_count; i++) {
		uint32_t field_no = (uint32_t) mp_decode_uint(data);
		uint32_t len;
		const char *str = mp_decode_str(data, &len);
		snprintf(buf, sizeof(buf), "%.*s", len, str);
		enum field_type field_type = field_type_by_name(buf);
		if (field_type == field_type_MAX) {
			diag_set(ClientError, ER_WRONG_INDEX_PARTS,
				 "unknown field type");
			return -1;
		}
		key_def_set_part(key_def, i, field_no, field_type);
	}
	return 0;
}

const struct key_part *
key_def_find(const struct key_def *key_def, uint32_t fieldno)
{
	const struct key_part *part = key_def->parts;
	const struct key_part *end = part + key_def->part_count;
	for (; part != end; part++) {
		if (part->fieldno == fieldno)
			return part;
	}
	return NULL;
}

struct key_def *
key_def_merge(const struct key_def *first, const struct key_def *second)
{
	uint32_t new_part_count = first->part_count + second->part_count;
	/*
	 * Find and remove part duplicates, i.e. parts counted
	 * twice since they are present in both key defs.
	 */
	const struct key_part *part = second->parts;
	const struct key_part *end = part + second->part_count;
	for (; part != end; part++) {
		if (key_def_find(first, part->fieldno))
			--new_part_count;
	}

	struct key_def *new_def;
	new_def =  (struct key_def *)calloc(1, key_def_sizeof(new_part_count));
	if (new_def == NULL) {
		diag_set(OutOfMemory, key_def_sizeof(new_part_count), "malloc",
			 "new_def");
		return NULL;
	}
	new_def->part_count = new_part_count;
	/* Write position in the new key def. */
	uint32_t pos = 0;
	/* Append first key def's parts to the new index_def. */
	part = first->parts;
	end = part + first->part_count;
	for (; part != end; part++)
	     key_def_set_part(new_def, pos++, part->fieldno, part->type);

	/* Set-append second key def's part to the new key def. */
	part = second->parts;
	end = part + second->part_count;
	for (; part != end; part++) {
		if (key_def_find(first, part->fieldno))
			continue;
		key_def_set_part(new_def, pos++, part->fieldno, part->type);
	}
	return new_def;
}

int
key_validate_parts(struct key_def *key_def, const char *key,
		   uint32_t part_count)
{
	for (uint32_t part = 0; part < part_count; part++) {
		enum mp_type mp_type = mp_typeof(*key);
		mp_next(&key);

		if (key_mp_type_validate(key_def->parts[part].type, mp_type,
					 ER_KEY_PART_TYPE, part))
			return -1;
	}
	return 0;
}

const struct space_opts space_opts_default = {
	/* .temporary  = */ false,
	/* .sql        = */ NULL,
};

const struct opt_def space_opts_reg[] = {
	OPT_DEF("temporary", OPT_BOOL, struct space_opts, temporary),
	OPT_DEF("sql", OPT_STRPTR, struct space_opts, sql),
	{ NULL, opt_type_MAX, 0, 0 }
};

void
space_def_check(struct space_def *def, uint32_t namelen, uint32_t engine_namelen,
                int32_t errcode)
{
	if (def->id > BOX_SPACE_MAX) {
		tnt_raise(ClientError, errcode,
			  def->name,
			  "space id is too big");
	}
	if (namelen >= sizeof(def->name)) {
		tnt_raise(ClientError, errcode,
			  def->name,
			  "space name is too long");
	}
	identifier_check(def->name);
	if (engine_namelen >= sizeof(def->engine_name)) {
		tnt_raise(ClientError, errcode,
			  def->name,
			  "space engine name is too long");
	}
	identifier_check(def->engine_name);
}

bool
identifier_is_valid(const char *str)
{
	mbstate_t state;
	memset(&state, 0, sizeof(state));
	wchar_t w;
	ssize_t len = mbrtowc(&w, str, MB_CUR_MAX, &state);
	if (len <= 0)
		return false; /* invalid character or zero-length string */
	if (!iswalpha(w) && w != L'_')
		return false; /* fail to match [a-zA-Z_] */

	while ((len = mbrtowc(&w, str, MB_CUR_MAX, &state)) > 0) {
		if (!iswalnum(w) && w != L'_')
			return false; /* fail to match [a-zA-Z0-9_]* */
		str += len;
	}

	if (len < 0)
		return false; /* invalid character  */

	return true;
}

void
identifier_check(const char *str)
{
	if (! identifier_is_valid(str))
		tnt_raise(ClientError, ER_IDENTIFIER, str);
}
<|MERGE_RESOLUTION|>--- conflicted
+++ resolved
@@ -268,7 +268,7 @@
 	if (src->sql) {
 		dst->sql = (char*)strdup(src->sql);
 		if (dst->sql == NULL)
-		  diag_set(OutOfMemory, strlen(src->sql), "sql", "char *");
+			diag_set(OutOfMemory, strlen(src->sql), "sql", "char *");
 	}
 }
 
@@ -290,11 +290,7 @@
 		return NULL;
 	}
 	rlist_create(&dup->link);
-<<<<<<< HEAD
 	index_opts_dup(&dup->opts, &def->opts);
-	dup->name = (char *)dup + sz - name_len - 1;
-=======
->>>>>>> 7b1028a4
 	return dup;
 }
 
@@ -318,11 +314,8 @@
 void
 index_def_delete(struct index_def *index_def)
 {
-<<<<<<< HEAD
 	index_opts_destroy(&index_def->opts);
-=======
 	free(index_def->name);
->>>>>>> 7b1028a4
 	free(index_def);
 }
 

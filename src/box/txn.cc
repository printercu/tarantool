--- conflicted
+++ resolved
@@ -87,13 +87,8 @@
 		int64_t lsn = next_lsn(recovery_state);
 
 		ev_tstamp start = ev_now(), stop;
-<<<<<<< HEAD
-		int res = wal_write(recovery_state, lsn, txn->op,
-				    txn->data, txn->len);
-=======
 		int res = wal_write(recovery_state, lsn, fiber->cookie,
 				    txn->op, txn->data, txn->len);
->>>>>>> 3e4884d4
 		stop = ev_now();
 
 		if (stop - start > cfg.too_long_threshold) {

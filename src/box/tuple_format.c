--- conflicted
+++ resolved
@@ -39,12 +39,8 @@
 static uint32_t formats_size = 0, formats_capacity = 0;
 
 static const struct tuple_field tuple_field_default = {
-<<<<<<< HEAD
 	FIELD_TYPE_ANY, TUPLE_OFFSET_SLOT_NIL, false,
-	ON_CONFLICT_ACTION_DEFAULT, NULL, COLL_NONE,
-=======
-	FIELD_TYPE_ANY, TUPLE_OFFSET_SLOT_NIL, false, true,
->>>>>>> cb4730eb
+	ON_CONFLICT_ACTION_NONE, NULL, COLL_NONE,
 };
 
 /**
@@ -98,8 +94,14 @@
 
 		for (; part < parts_end; part++) {
 			assert(part->fieldno < format->field_count);
-<<<<<<< HEAD
 			struct tuple_field *field = &format->fields[part->fieldno];
+			/*
+			 * If a field is not present in the space format,
+			 * inherit nullable action of the first key part
+			 * referencing it.
+			 */
+			if (part->fieldno >= field_count && !field->is_key_part)
+				field->nullable_action = part->nullable_action;
 			/*
 			 * Field and part nullable actions may differ only
 			 * if one of them is DEFAULT, in which case we use
@@ -110,9 +112,7 @@
 			 * is_nullable flag, we will use the strictest option,
 			 * i.e. DEFAULT.
 			 */
-			if (part->fieldno >= field_count) {
-				field->nullable_action = part->nullable_action;
-			} else if (field->nullable_action == ON_CONFLICT_ACTION_DEFAULT) {
+			if (field->nullable_action == ON_CONFLICT_ACTION_DEFAULT) {
 				if (part->nullable_action != ON_CONFLICT_ACTION_NONE)
 					field->nullable_action = part->nullable_action;
 			} else if (part->nullable_action == ON_CONFLICT_ACTION_DEFAULT) {
@@ -125,12 +125,6 @@
 					 on_conflict_action_strs[part->nullable_action]);
 				return -1;
 			}
-=======
-			struct tuple_field *field =
-				&format->fields[part->fieldno];
-			field->is_nullable = field->is_nullable &&
-					     part->is_nullable;
->>>>>>> cb4730eb
 
 			/*
 			 * Check that there are no conflicts

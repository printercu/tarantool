/*
 * Copyright 2010-2016, Tarantool AUTHORS, please see AUTHORS file.
 *
 * Redistribution and use in source and binary forms, with or
 * without modification, are permitted provided that the following
 * conditions are met:
 *
 * 1. Redistributions of source code must retain the above
 *    copyright notice, this list of conditions and the
 *    following disclaimer.
 *
 * 2. Redistributions in binary form must reproduce the above
 *    copyright notice, this list of conditions and the following
 *    disclaimer in the documentation and/or other materials
 *    provided with the distribution.
 *
 * THIS SOFTWARE IS PROVIDED BY <COPYRIGHT HOLDER> ``AS IS'' AND
 * ANY EXPRESS OR IMPLIED WARRANTIES, INCLUDING, BUT NOT LIMITED
 * TO, THE IMPLIED WARRANTIES OF MERCHANTABILITY AND FITNESS FOR
 * A PARTICULAR PURPOSE ARE DISCLAIMED. IN NO EVENT SHALL
 * <COPYRIGHT HOLDER> OR CONTRIBUTORS BE LIABLE FOR ANY DIRECT,
 * INDIRECT, INCIDENTAL, SPECIAL, EXEMPLARY, OR CONSEQUENTIAL
 * DAMAGES (INCLUDING, BUT NOT LIMITED TO, PROCUREMENT OF
 * SUBSTITUTE GOODS OR SERVICES; LOSS OF USE, DATA, OR PROFITS; OR
 * BUSINESS INTERRUPTION) HOWEVER CAUSED AND ON ANY THEORY OF
 * LIABILITY, WHETHER IN CONTRACT, STRICT LIABILITY, OR TORT
 * (INCLUDING NEGLIGENCE OR OTHERWISE) ARISING IN ANY WAY OUT OF
 * THE USE OF THIS SOFTWARE, EVEN IF ADVISED OF THE POSSIBILITY OF
 * SUCH DAMAGE.
 */
#include "alter.h"
#include "schema.h"
#include "user.h"
#include "space.h"
#include "index.h"
#include "func.h"
#include "coll_id_cache.h"
#include "coll_id_def.h"
#include "txn.h"
#include "tuple.h"
#include "fiber.h" /* for gc_pool */
#include "scoped_guard.h"
#include "third_party/base64.h"
#include <new> /* for placement new */
#include <stdio.h> /* snprintf() */
#include <ctype.h>
#include "replication.h" /* for replica_set_id() */
#include "session.h" /* to fetch the current user. */
#include "vclock.h" /* VCLOCK_MAX */
#include "xrow.h"
#include "iproto_constants.h"
#include "identifier.h"
#include "version.h"
#include "sequence.h"

/**
 * chap-sha1 of empty string, i.e.
 * base64_encode(sha1(sha1(""), 0)
 */
#define CHAP_SHA1_EMPTY_PASSWORD "vhvewKp0tNyweZQ+cFKAlsyphfg="

/* {{{ Auxiliary functions and methods. */

static void
access_check_ddl(const char *name, uint32_t owner_uid,
		 enum schema_object_type type,
		 enum priv_type priv_type,
		 bool is_17_compat_mode)
{
	struct credentials *cr = effective_user();
	user_access_t has_access = cr->universal_access;
	/*
	 * XXX: pre 1.7.7 there was no specific 'CREATE' or
	 * 'ALTER' ACL, instead, read and write access on universe
	 * was used to allow create/alter.
	 * For backward compatibility, if a user has read and write
	 * access on the universe, grant it CREATE access
	 * automatically.
	 * The legacy fix does not affect sequences since they
	 * were added in 1.7.7 only.
	 */
	if (is_17_compat_mode && has_access & PRIV_R && has_access & PRIV_W)
		has_access |= PRIV_C | PRIV_A;

	user_access_t access = ((PRIV_U | (user_access_t) priv_type) &
				~has_access);
	bool is_owner = owner_uid == cr->uid || cr->uid == ADMIN;
	/*
	 * Only the owner of the object or someone who has
	 * specific DDL privilege on the object can execute
	 * DDL. If a user has no USAGE access and is owner,
	 * deny access as well.
	 * If a user wants to CREATE an object, they're of course
	 * the owner of the object, but this should be ignored --
	 * CREATE privilege is required.
	 */
	if (access == 0 || (is_owner && !(access & (PRIV_U|PRIV_C))))
		return; /* Access granted. */

	/* Create a meaningful error message. */
	struct user *user = user_find_xc(cr->uid);
	const char *object_name;
	const char *pname;
	if (access & PRIV_U) {
		object_name = schema_object_name(SC_UNIVERSE);
		pname = priv_name(PRIV_U);
		name = "";
	} else {
		object_name = schema_object_name(type);
		pname = priv_name(access);
	}
	tnt_raise(AccessDeniedError, pname, object_name, name,
		  user->def->name);
}

/**
 * Throw an exception if the given index definition
 * is incompatible with a sequence.
 */
static void
index_def_check_sequence(struct index_def *index_def, const char *space_name)
{
	enum field_type type = index_def->key_def->parts[0].type;
	if (type != FIELD_TYPE_UNSIGNED && type != FIELD_TYPE_INTEGER) {
		tnt_raise(ClientError, ER_MODIFY_INDEX, index_def->name,
			  space_name, "sequence cannot be used with "
			  "a non-integer key");
	}
}

/**
 * Support function for index_def_new_from_tuple(..)
 * Checks tuple (of _index space) and throws a nice error if it is invalid
 * Checks only types of fields and their count!
 * Additionally determines version of tuple structure
 * is_166plus is set as true if tuple structure is 1.6.6+
 * is_166plus is set as false if tuple structure is 1.6.5-
 */
static void
index_def_check_tuple(const struct tuple *tuple, bool *is_166plus)
{
	*is_166plus = true;
	const mp_type common_template[] = {MP_UINT, MP_UINT, MP_STR, MP_STR};
	const char *data = tuple_data(tuple);
	uint32_t field_count = mp_decode_array(&data);
	const char *field_start = data;
	if (field_count < 6)
		goto err;
	for (size_t i = 0; i < lengthof(common_template); i++) {
		enum mp_type type = mp_typeof(*data);
		if (type != common_template[i])
			goto err;
		mp_next(&data);
	}
	if (mp_typeof(*data) == MP_UINT) {
		/* old 1.6.5- version */
		/* TODO: removed it in newer versions, find all 1.6.5- */
		*is_166plus = false;
		mp_next(&data);
		if (mp_typeof(*data) != MP_UINT)
			goto err;
		if (field_count % 2)
			goto err;
		mp_next(&data);
		for (uint32_t i = 6; i < field_count; i += 2) {
			if (mp_typeof(*data) != MP_UINT)
				goto err;
			mp_next(&data);
			if (mp_typeof(*data) != MP_STR)
				goto err;
			mp_next(&data);
		}
	} else {
		if (field_count != 6)
			goto err;
		if (mp_typeof(*data) != MP_MAP)
			goto err;
		mp_next(&data);
		if (mp_typeof(*data) != MP_ARRAY)
			goto err;
	}
	return;

err:
	char got[DIAG_ERRMSG_MAX];
	char *p = got, *e = got + sizeof(got);
	data = field_start;
	for (uint32_t i = 0; i < field_count && p < e; i++) {
		enum mp_type type = mp_typeof(*data);
		mp_next(&data);
		const char *type_name;
		switch (type) {
		case MP_UINT:
			type_name = "number";
			break;
		case MP_STR:
			type_name = "string";
			break;
		case MP_ARRAY:
			type_name = "array";
			break;
		case MP_MAP:
			type_name = "map";
			break;
		default:
			type_name = "unknown";
			break;
		}
		p += snprintf(p, e - p, i ? ", %s" : "%s", type_name);
	}
	const char *expected;
	if (*is_166plus) {
		expected = "space id (number), index id (number), "
			"name (string), type (string), "
			"options (map), parts (array)";
	} else {
		expected = "space id (number), index id (number), "
			"name (string), type (string), "
			"is_unique (number), part count (number) "
			"part0 field no (number), "
			"part0 field type (string), ...";
	}
	tnt_raise(ClientError, ER_WRONG_INDEX_RECORD, got, expected);
}

/**
 * Fill index_opts structure from opts field in tuple of space _index
 * Throw an error is unrecognized option.
 */
static void
index_opts_decode(struct index_opts *opts, const char *map)
{
	index_opts_create(opts);
	if (opts_decode(opts, index_opts_reg, &map, ER_WRONG_INDEX_OPTIONS,
			BOX_INDEX_FIELD_OPTS, NULL) != 0)
		diag_raise();
	if (opts->distance == rtree_index_distance_type_MAX) {
		tnt_raise(ClientError, ER_WRONG_INDEX_OPTIONS,
			  BOX_INDEX_FIELD_OPTS, "distance must be either "\
			  "'euclid' or 'manhattan'");
	}
	if (opts->range_size <= 0) {
		tnt_raise(ClientError, ER_WRONG_INDEX_OPTIONS,
			  BOX_INDEX_FIELD_OPTS,
			  "range_size must be greater than 0");
	}
	if (opts->page_size <= 0 || opts->page_size > opts->range_size) {
		tnt_raise(ClientError, ER_WRONG_INDEX_OPTIONS,
			  BOX_INDEX_FIELD_OPTS,
			  "page_size must be greater than 0 and "
			  "less than or equal to range_size");
	}
	if (opts->run_count_per_level <= 0) {
		tnt_raise(ClientError, ER_WRONG_INDEX_OPTIONS,
			  BOX_INDEX_FIELD_OPTS,
			  "run_count_per_level must be greater than 0");
	}
	if (opts->run_size_ratio <= 1) {
		tnt_raise(ClientError, ER_WRONG_INDEX_OPTIONS,
			  BOX_INDEX_FIELD_OPTS,
			  "run_size_ratio must be greater than 1");
	}
	if (opts->bloom_fpr <= 0 || opts->bloom_fpr > 1) {
		tnt_raise(ClientError, ER_WRONG_INDEX_OPTIONS,
			  BOX_INDEX_FIELD_OPTS,
			  "bloom_fpr must be greater than 0 and "
			  "less than or equal to 1");
	}
}

/**
 * Create a index_def object from a record in _index
 * system space.
 *
 * Check that:
 * - index id is within range
 * - index type is supported
 * - part count > 0
 * - there are parts for the specified part count
 * - types of parts in the parts array are known to the system
 * - fieldno of each part in the parts array is within limits
 */
static struct index_def *
index_def_new_from_tuple(struct tuple *tuple, struct space *space)
{
	bool is_166plus;
	index_def_check_tuple(tuple, &is_166plus);

	struct index_opts opts;
	index_opts_create(&opts);
	uint32_t id = tuple_field_u32_xc(tuple, BOX_INDEX_FIELD_SPACE_ID);
	uint32_t index_id = tuple_field_u32_xc(tuple, BOX_INDEX_FIELD_ID);
	enum index_type type =
		STR2ENUM(index_type, tuple_field_cstr_xc(tuple,
							 BOX_INDEX_FIELD_TYPE));
	uint32_t name_len;
	const char *name = tuple_field_str_xc(tuple, BOX_INDEX_FIELD_NAME,
					      &name_len);
	uint32_t part_count;
	const char *parts;
	if (is_166plus) {
		/* 1.6.6+ _index space structure */
		const char *opts_field =
			tuple_field_with_type_xc(tuple, BOX_INDEX_FIELD_OPTS,
						 MP_MAP);
		index_opts_decode(&opts, opts_field);
		parts = tuple_field(tuple, BOX_INDEX_FIELD_PARTS);
		part_count = mp_decode_array(&parts);
	} else {
		/* 1.6.5- _index space structure */
		/* TODO: remove it in newer versions, find all 1.6.5- */
		opts.is_unique =
			tuple_field_u32_xc(tuple,
					   BOX_INDEX_FIELD_IS_UNIQUE_165);
		part_count = tuple_field_u32_xc(tuple,
						BOX_INDEX_FIELD_PART_COUNT_165);
		parts = tuple_field(tuple, BOX_INDEX_FIELD_PARTS_165);
	}
	if (name_len > BOX_NAME_MAX) {
		tnt_raise(ClientError, ER_MODIFY_INDEX,
			  tt_cstr(name, BOX_INVALID_NAME_MAX),
			  space_name(space), "index name is too long");
	}
	identifier_check_xc(name, name_len);
	struct key_def *key_def = NULL;
	struct key_part_def *part_def = (struct key_part_def *)
			malloc(sizeof(*part_def) * part_count);
	if (part_def == NULL) {
		tnt_raise(OutOfMemory, sizeof(*part_def) * part_count,
			  "malloc", "key_part_def");
	}
	auto key_def_guard = make_scoped_guard([&] {
		free(part_def);
		if (key_def != NULL)
			key_def_delete(key_def);
	});
	if (is_166plus) {
		/* 1.6.6+ */
		if (key_def_decode_parts(part_def, part_count, &parts,
					 space->def->fields,
					 space->def->field_count) != 0)
			diag_raise();
	} else {
		/* 1.6.5- TODO: remove it in newer versions, find all 1.6.5- */
		if (key_def_decode_parts_160(part_def, part_count, &parts,
					     space->def->fields,
					     space->def->field_count) != 0)
			diag_raise();
	}
	key_def = key_def_new_with_parts(part_def, part_count);
	if (key_def == NULL)
		diag_raise();
	struct index_def *index_def =
		index_def_new(id, index_id, name, name_len, type,
			      &opts, key_def, space_index_key_def(space, 0));
	if (index_def == NULL)
		diag_raise();
	auto index_def_guard = make_scoped_guard([=] { index_def_delete(index_def); });
	index_def_check_xc(index_def, space_name(space));
	space_check_index_def_xc(space, index_def);
	if (index_def->iid == 0 && space->sequence != NULL)
		index_def_check_sequence(index_def, space_name(space));
	index_def_guard.is_active = false;
	return index_def;
}

/**
 * Fill space opts from the msgpack stream (MP_MAP field in the
 * tuple).
 */
static void
space_opts_decode(struct space_opts *opts, const char *data)
{
	space_opts_create(opts);
	if (data == NULL)
		return;

	bool is_170_plus = (mp_typeof(*data) == MP_MAP);
	if (!is_170_plus) {
		/* Tarantool < 1.7.0 compatibility */
		if (mp_typeof(*data) != MP_STR) {
			tnt_raise(ClientError, ER_FIELD_TYPE,
				  BOX_SPACE_FIELD_OPTS + TUPLE_INDEX_BASE,
				  mp_type_strs[MP_STR]);
		}
		uint32_t len;
		const char *flags = mp_decode_str(&data, &len);
		flags = tt_cstr(flags, len);
		while (flags && *flags) {
			while (isspace(*flags)) /* skip space */
				flags++;
			if (strncmp(flags, "temporary", strlen("temporary")) == 0)
				opts->temporary = true;
			flags = strchr(flags, ',');
			if (flags)
				flags++;
		}
	} else if (opts_decode(opts, space_opts_reg, &data,
			       ER_WRONG_SPACE_OPTIONS,
			       BOX_SPACE_FIELD_OPTS, NULL) != 0) {
		diag_raise();
	}
}

/**
 * Decode field definition from MessagePack map. Format:
 * {name: <string>, type: <string>}. Type is optional.
 * @param[out] field Field to decode to.
 * @param data MessagePack map to decode.
 * @param space_name Name of a space, from which the field is got.
 *        Used in error messages.
 * @param name_len Length of @a space_name.
 * @param errcode Error code to use for client errors. Either
 *        create or modify space errors.
 * @param fieldno Field number to decode. Used in error messages.
 * @param region Region to allocate field name.
 */
static void
field_def_decode(struct field_def *field, const char **data,
		 const char *space_name, uint32_t name_len,
		 uint32_t errcode, uint32_t fieldno, struct region *region)
{
	if (mp_typeof(**data) != MP_MAP) {
		tnt_raise(ClientError, errcode, tt_cstr(space_name, name_len),
			  tt_sprintf("field %d is not map",
				     fieldno + TUPLE_INDEX_BASE));
	}
	int count = mp_decode_map(data);
	*field = field_def_default;
	for (int i = 0; i < count; ++i) {
		if (mp_typeof(**data) != MP_STR) {
			tnt_raise(ClientError, errcode,
				  tt_cstr(space_name, name_len),
				  tt_sprintf("field %d format is not map"\
					     " with string keys",
					     fieldno + TUPLE_INDEX_BASE));
		}
		uint32_t key_len;
		const char *key = mp_decode_str(data, &key_len);
		if (opts_parse_key(field, field_def_reg, key, key_len, data,
				   ER_WRONG_SPACE_FORMAT,
				   fieldno + TUPLE_INDEX_BASE, region,
				   true) != 0)
			diag_raise();
	}
	if (field->name == NULL) {
		tnt_raise(ClientError, errcode, tt_cstr(space_name, name_len),
			  tt_sprintf("field %d name is not specified",
				     fieldno + TUPLE_INDEX_BASE));
	}
	size_t field_name_len = strlen(field->name);
	if (field_name_len > BOX_NAME_MAX) {
		tnt_raise(ClientError, errcode, tt_cstr(space_name, name_len),
			  tt_sprintf("field %d name is too long",
				     fieldno + TUPLE_INDEX_BASE));
	}
	identifier_check_xc(field->name, field_name_len);
	if (field->type == field_type_MAX) {
		tnt_raise(ClientError, errcode, tt_cstr(space_name, name_len),
			  tt_sprintf("field %d has unknown field type",
				     fieldno + TUPLE_INDEX_BASE));
	}
}

/**
 * Decode MessagePack array of fields.
 * @param data MessagePack array of fields.
 * @param[out] out_count Length of a result array.
 * @param space_name Space name to use in error messages.
 * @param errcode Errcode for client errors.
 * @param region Region to allocate result array.
 *
 * @retval Array of fields.
 */
static struct field_def *
space_format_decode(const char *data, uint32_t *out_count,
		    const char *space_name, uint32_t name_len,
		    uint32_t errcode, struct region *region)
{
	/* Type is checked by _space format. */
	assert(mp_typeof(*data) == MP_ARRAY);
	uint32_t count = mp_decode_array(&data);
	*out_count = count;
	if (count == 0)
		return NULL;
	size_t size = count * sizeof(struct field_def);
	struct field_def *region_defs =
		(struct field_def *) region_alloc_xc(region, size);
	for (uint32_t i = 0; i < count; ++i) {
		field_def_decode(&region_defs[i], &data, space_name, name_len,
				 errcode, i, region);
	}
	return region_defs;
}

/**
 * Fill space_def structure from struct tuple.
 */
static struct space_def *
space_def_new_from_tuple(struct tuple *tuple, uint32_t errcode,
			 struct region *region)
{
	uint32_t name_len;
	const char *name =
		tuple_field_str_xc(tuple, BOX_SPACE_FIELD_NAME, &name_len);
	if (name_len > BOX_NAME_MAX)
		tnt_raise(ClientError, errcode,
			  tt_cstr(name, BOX_INVALID_NAME_MAX),
			  "space name is too long");
	identifier_check_xc(name, name_len);
	uint32_t id = tuple_field_u32_xc(tuple, BOX_SPACE_FIELD_ID);
	if (id > BOX_SPACE_MAX) {
		tnt_raise(ClientError, errcode, tt_cstr(name, name_len),
			  "space id is too big");
	}
	if (id == 0) {
		tnt_raise(ClientError, errcode, tt_cstr(name, name_len),
			  "space id 0 is reserved");
	}
	uint32_t uid = tuple_field_u32_xc(tuple, BOX_SPACE_FIELD_UID);
	uint32_t exact_field_count =
		tuple_field_u32_xc(tuple, BOX_SPACE_FIELD_FIELD_COUNT);
	uint32_t engine_name_len;
	const char *engine_name =
		tuple_field_str_xc(tuple, BOX_SPACE_FIELD_ENGINE,
				   &engine_name_len);
	/*
	 * Engines are compiled-in so their names are known in
	 * advance to be shorter than names of other identifiers.
	 */
	if (engine_name_len > ENGINE_NAME_MAX) {
		tnt_raise(ClientError, errcode, tt_cstr(name, name_len),
			  "space engine name is too long");
	}
	identifier_check_xc(engine_name, engine_name_len);
	const char *space_opts;
	struct field_def *fields;
	uint32_t field_count;
	if (dd_version_id >= version_id(1, 7, 6)) {
		/* Check space opts. */
		space_opts =
			tuple_field_with_type_xc(tuple, BOX_SPACE_FIELD_OPTS,
						 MP_MAP);
		/* Check space format */
		const char *format =
			tuple_field_with_type_xc(tuple, BOX_SPACE_FIELD_FORMAT,
						 MP_ARRAY);
		fields = space_format_decode(format, &field_count, name,
					     name_len, errcode, region);
		if (exact_field_count != 0 &&
		    exact_field_count < field_count) {
			tnt_raise(ClientError, errcode, tt_cstr(name, name_len),
				  "exact_field_count must be either 0 or >= "\
				  "formatted field count");
		}
	} else {
		fields = NULL;
		field_count = 0;
		space_opts = tuple_field(tuple, BOX_SPACE_FIELD_OPTS);
	}
	struct space_opts opts;
	space_opts_decode(&opts, space_opts);
	struct space_def *def =
		space_def_new_xc(id, uid, exact_field_count, name, name_len,
				 engine_name, engine_name_len, &opts, fields,
				 field_count);
	auto def_guard = make_scoped_guard([=] { space_def_delete(def); });
	struct engine *engine = engine_find_xc(def->engine_name);
	engine_check_space_def_xc(engine, def);
	def_guard.is_active = false;
	return def;
}

/**
 * Space old and new space triggers (move the original triggers
 * to the new space, or vice versa, restore the original triggers
 * in the old space).
 */
static void
space_swap_triggers(struct space *new_space, struct space *old_space)
{
	rlist_swap(&new_space->before_replace, &old_space->before_replace);
	rlist_swap(&new_space->on_replace, &old_space->on_replace);
	rlist_swap(&new_space->on_stmt_begin, &old_space->on_stmt_begin);
}

/**
 * True if the space has records identified by key 'uid'.
 * Uses 'iid' index.
 */
bool
space_has_data(uint32_t id, uint32_t iid, uint32_t uid)
{
	struct space *space = space_by_id(id);
	if (space == NULL)
		return false;

	if (space_index(space, iid) == NULL)
		return false;

	struct index *index = index_find_system_xc(space, iid);
	char key[6];
	assert(mp_sizeof_uint(BOX_SYSTEM_ID_MIN) <= sizeof(key));
	mp_encode_uint(key, uid);
	struct iterator *it = index_create_iterator_xc(index, ITER_EQ, key, 1);
	IteratorGuard iter_guard(it);
	if (iterator_next_xc(it) != NULL)
		return true;
	return false;
}

/* }}} */

/* {{{ struct alter_space - the body of a full blown alter */
struct alter_space;

class AlterSpaceOp {
public:
	AlterSpaceOp(struct alter_space *alter);

	/** Link in alter_space::ops. */
	struct rlist link;
	/**
	 * Called before creating the new space. Used to update
	 * the space definition and/or key list that will be used
	 * for creating the new space. Must not yield or fail.
	 */
	virtual void alter_def(struct alter_space * /* alter */) {}
	/**
	 * Called after creating a new space. Used for performing
	 * long-lasting operations, such as index rebuild or format
	 * check. May yield. May throw an exception. Must not modify
	 * the old space.
	 */
	virtual void prepare(struct alter_space * /* alter */) {}
	/**
	 * Called after all registered operations have completed
	 * the preparation phase. Used to propagate the old space
	 * state to the new space (e.g. move unchanged indexes).
	 * Must not yield or fail.
	 */
	virtual void alter(struct alter_space * /* alter */) {}
	/**
	 * Called after the change has been successfully written
	 * to WAL. Must not fail.
	 */
	virtual void commit(struct alter_space * /* alter */,
			    int64_t /* signature */) {}
	/**
	 * Called in case a WAL error occurred. It is supposed to undo
	 * the effect of AlterSpaceOp::prepare and AlterSpaceOp::alter.
	 * Must not fail.
	 */
	virtual void rollback(struct alter_space * /* alter */) {}

	virtual ~AlterSpaceOp() {}

	void *operator new(size_t size)
	{
		return region_aligned_calloc_xc(&fiber()->gc, size,
						alignof(uint64_t));
	}
	void operator delete(void * /* ptr */) {}
};

/**
 * A trigger installed on transaction commit/rollback events of
 * the transaction which initiated the alter.
 */
static struct trigger *
txn_alter_trigger_new(trigger_f run, void *data)
{
	struct trigger *trigger = (struct trigger *)
		region_calloc_object_xc(&fiber()->gc, struct trigger);
	trigger->run = run;
	trigger->data = data;
	trigger->destroy = NULL;
	return trigger;
}

struct alter_space {
	/** List of alter operations */
	struct rlist ops;
	/** Definition of the new space - space_def. */
	struct space_def *space_def;
	/** Definition of the new space - keys. */
	struct rlist key_list;
	/** Old space. */
	struct space *old_space;
	/** New space. */
	struct space *new_space;
	/**
	 * Assigned to the new primary key definition if we're
	 * rebuilding the primary key, i.e. changing its key parts
	 * substantially.
	 */
	struct key_def *pk_def;
	/**
	 * Min field count of a new space. It is calculated before
	 * the new space is created and used to update optionality
	 * of key_defs and key_parts.
	 */
	uint32_t new_min_field_count;
};

static struct alter_space *
alter_space_new(struct space *old_space)
{
	struct alter_space *alter =
		region_calloc_object_xc(&fiber()->gc, struct alter_space);
	rlist_create(&alter->ops);
	alter->old_space = old_space;
	alter->space_def = space_def_dup_xc(alter->old_space->def);
	if (old_space->format != NULL)
		alter->new_min_field_count = old_space->format->min_field_count;
	else
		alter->new_min_field_count = 0;
	return alter;
}

/** Destroy alter. */
static void
alter_space_delete(struct alter_space *alter)
{
	/* Destroy the ops. */
	while (! rlist_empty(&alter->ops)) {
		AlterSpaceOp *op = rlist_shift_entry(&alter->ops,
						     AlterSpaceOp, link);
		delete op;
	}
	/* Delete the new space, if any. */
	if (alter->new_space)
		space_delete(alter->new_space);
	space_def_delete(alter->space_def);
}

AlterSpaceOp::AlterSpaceOp(struct alter_space *alter)
{
	/* Add to the tail: operations must be processed in order. */
	rlist_add_tail_entry(&alter->ops, this, link);
}

/**
 * Commit the alter.
 *
 * Move all unchanged indexes from the old space to the new space.
 * Set the newly built indexes in the new space, or free memory
 * of the dropped indexes.
 * Replace the old space with a new one in the space cache.
 */
static void
alter_space_commit(struct trigger *trigger, void *event)
{
	struct txn *txn = (struct txn *) event;
	struct alter_space *alter = (struct alter_space *) trigger->data;
	/*
	 * Commit alter ops, this will move the changed
	 * indexes into their new places.
	 */
	class AlterSpaceOp *op;
	rlist_foreach_entry(op, &alter->ops, link) {
		op->commit(alter, txn->signature);
	}

	trigger_run_xc(&on_alter_space, alter->new_space);

	alter->new_space = NULL; /* for alter_space_delete(). */
	/*
	 * Delete the old version of the space, we are not
	 * going to use it.
	 */
	space_delete(alter->old_space);
	alter_space_delete(alter);
}

/**
 * Rollback all effects of space alter. This is
 * a transaction trigger, and it fires most likely
 * upon a failed write to the WAL.
 *
 * Keep in mind that we may end up here in case of
 * alter_space_commit() failure (unlikely)
 */
static void
alter_space_rollback(struct trigger *trigger, void * /* event */)
{
	struct alter_space *alter = (struct alter_space *) trigger->data;
	/* Rollback alter ops */
	class AlterSpaceOp *op;
	rlist_foreach_entry(op, &alter->ops, link) {
		op->rollback(alter);
	}
	/* Rebuild index maps once for all indexes. */
	space_fill_index_map(alter->old_space);
	space_fill_index_map(alter->new_space);
	/*
	 * Don't forget about space triggers.
	 */
	space_swap_triggers(alter->new_space, alter->old_space);
	struct space *new_space = space_cache_replace(alter->old_space);
	assert(new_space == alter->new_space);
	(void) new_space;
	alter_space_delete(alter);
}

/**
 * alter_space_do() - do all the work necessary to
 * create a new space.
 *
 * If something may fail during alter, it must be done here,
 * before a record is written to the Write Ahead Log.  Only
 * trivial and infallible actions are left to the commit phase
 * of the alter.
 *
 * The implementation of this function follows "Template Method"
 * pattern, providing a skeleton of the alter, while all the
 * details are encapsulated in AlterSpaceOp methods.
 *
 * These are the major steps of alter defining the structure of
 * the algorithm and performed regardless of what is altered:
 *
 * - a copy of the definition of the old space is created
 * - the definition of the old space is altered, to get
 *   definition of a new space
 * - an instance of the new space is created, according to the new
 *   definition; the space is so far empty
 * - data structures of the new space are built; sometimes, it
 *   doesn't need to happen, e.g. when alter only changes the name
 *   of a space or an index, or other accidental property.
 *   If any data structure needs to be built, e.g. a new index,
 *   only this index is built, not the entire space with all its
 *   indexes.
 * - at commit, the new space is coalesced with the old one.
 *   On rollback, the new space is deleted.
 */
static void
alter_space_do(struct txn *txn, struct alter_space *alter)
{
	/*
	 * Prepare triggers while we may fail. Note, we don't have to
	 * free them in case of failure, because they are allocated on
	 * the region.
	 */
	struct trigger *on_commit, *on_rollback;
	on_commit = txn_alter_trigger_new(alter_space_commit, alter);
	on_rollback = txn_alter_trigger_new(alter_space_rollback, alter);

	/* Create a definition of the new space. */
	space_dump_def(alter->old_space, &alter->key_list);
	class AlterSpaceOp *op;
	/*
	 * Alter the definition of the old space, so that
	 * a new space can be created with a new definition.
	 */
	rlist_foreach_entry(op, &alter->ops, link)
		op->alter_def(alter);
	/*
	 * Create a new (empty) space for the new definition.
	 * Sic: the triggers are not moved over yet.
	 */
	alter->new_space = space_new_xc(alter->space_def, &alter->key_list);
	/*
	 * Copy the replace function, the new space is at the same recovery
	 * phase as the old one. This hack is especially necessary for
	 * system spaces, which may be altered in some row in the
	 * snapshot/xlog, but needs to continue staying "fully
	 * built".
	 */
	space_prepare_alter_xc(alter->old_space, alter->new_space);

	alter->new_space->sequence = alter->old_space->sequence;
	memcpy(alter->new_space->access, alter->old_space->access,
	       sizeof(alter->old_space->access));

	/*
	 * Build new indexes, check if tuples conform to
	 * the new space format.
	 */
	rlist_foreach_entry(op, &alter->ops, link)
		op->prepare(alter);

	/*
	 * This function must not throw exceptions or yield after
	 * this point.
	 */

	/* Move old indexes, update space format. */
	rlist_foreach_entry(op, &alter->ops, link)
		op->alter(alter);

	/* Rebuild index maps once for all indexes. */
	space_fill_index_map(alter->old_space);
	space_fill_index_map(alter->new_space);
	/*
	 * Don't forget about space triggers.
	 */
	space_swap_triggers(alter->new_space, alter->old_space);
	/*
	 * The new space is ready. Time to update the space
	 * cache with it.
	 */
	struct space *old_space = space_cache_replace(alter->new_space);
	(void) old_space;
	assert(old_space == alter->old_space);

	/*
	 * Install transaction commit/rollback triggers to either
	 * finish or rollback the DDL depending on the results of
	 * writing to WAL.
	 */
	txn_on_commit(txn, on_commit);
	txn_on_rollback(txn, on_rollback);
}

/* }}}  */

/* {{{ AlterSpaceOp descendants - alter operations, such as Add/Drop index */

/**
 * This operation does not modify the space, it just checks that
 * tuples stored in it conform to the new format.
 */
class CheckSpaceFormat: public AlterSpaceOp
{
public:
	CheckSpaceFormat(struct alter_space *alter)
		:AlterSpaceOp(alter) {}
	virtual void prepare(struct alter_space *alter);
};

void
CheckSpaceFormat::prepare(struct alter_space *alter)
{
	struct space *new_space = alter->new_space;
	struct space *old_space = alter->old_space;
	struct tuple_format *new_format = new_space->format;
	struct tuple_format *old_format = old_space->format;
	if (old_format != NULL) {
		assert(new_format != NULL);
		if (!tuple_format1_can_store_format2_tuples(new_format,
							    old_format))
		    space_check_format_xc(old_space, new_format);
	}
}

/** Change non-essential properties of a space. */
class ModifySpace: public AlterSpaceOp
{
public:
	ModifySpace(struct alter_space *alter, struct space_def *def)
		:AlterSpaceOp(alter), new_def(def), new_dict(NULL) {}
	/* New space definition. */
	struct space_def *new_def;
	/**
	 * Newely created field dictionary. When new space_def is
	 * created, it allocates new dictionary. Alter moves new
	 * names into an old dictionary and deletes new one.
	 */
	struct tuple_dictionary *new_dict;
	virtual void alter_def(struct alter_space *alter);
	virtual void alter(struct alter_space *alter);
	virtual void rollback(struct alter_space *alter);
	virtual ~ModifySpace();
};

/** Amend the definition of the new space. */
void
ModifySpace::alter_def(struct alter_space *alter)
{
	/*
	 * Use the old dictionary for the new space, because
	 * it is already referenced by existing tuple formats.
	 * We will update it in place in ModifySpace::alter.
	 */
	new_dict = new_def->dict;
	new_def->dict = alter->old_space->def->dict;
	tuple_dictionary_ref(new_def->dict);

	space_def_delete(alter->space_def);
	alter->space_def = new_def;
	/* Now alter owns the def. */
	new_def = NULL;
}

void
ModifySpace::alter(struct alter_space *alter)
{
	/*
	 * Move new names into an old dictionary, which already is
	 * referenced by existing tuple formats. New dictionary
	 * object is deleted later, in destructor.
	 */
	tuple_dictionary_swap(alter->new_space->def->dict, new_dict);
}

void
ModifySpace::rollback(struct alter_space *alter)
{
	tuple_dictionary_swap(alter->new_space->def->dict, new_dict);
}

ModifySpace::~ModifySpace()
{
	if (new_dict != NULL)
		tuple_dictionary_unref(new_dict);
	if (new_def != NULL)
		space_def_delete(new_def);
}

/** DropIndex - remove an index from space. */

class DropIndex: public AlterSpaceOp
{
public:
	DropIndex(struct alter_space *alter, struct index_def *def_arg)
		:AlterSpaceOp(alter), old_index_def(def_arg) {}
	/** A reference to the definition of the dropped index. */
	struct index_def *old_index_def;
	virtual void alter_def(struct alter_space *alter);
	virtual void prepare(struct alter_space *alter);
	virtual void commit(struct alter_space *alter, int64_t lsn);
};

/*
 * Alter the definition of the new space and remove
 * the new index from it.
 */
void
DropIndex::alter_def(struct alter_space * /* alter */)
{
	rlist_del_entry(old_index_def, link);
}

/* Do the drop. */
void
DropIndex::prepare(struct alter_space *alter)
{
	if (old_index_def->iid == 0)
		space_drop_primary_key(alter->new_space);
}

void
DropIndex::commit(struct alter_space *alter, int64_t signature)
{
	struct index *index = space_index(alter->old_space,
					  old_index_def->iid);
	assert(index != NULL);
	index_commit_drop(index, signature);
}

/**
 * A no-op to preserve the old index data in the new space.
 * Added to the alter specification when the index at hand
 * is not affected by alter in any way.
 */
class MoveIndex: public AlterSpaceOp
{
public:
	MoveIndex(struct alter_space *alter, uint32_t iid_arg)
		:AlterSpaceOp(alter), iid(iid_arg) {}
	/** id of the index on the move. */
	uint32_t iid;
	virtual void alter(struct alter_space *alter);
	virtual void rollback(struct alter_space *alter);
};

void
MoveIndex::alter(struct alter_space *alter)
{
	space_swap_index(alter->old_space, alter->new_space, iid, iid);
}

void
MoveIndex::rollback(struct alter_space *alter)
{
	space_swap_index(alter->old_space, alter->new_space, iid, iid);
}

/**
 * Change non-essential properties of an index, i.e.
 * properties not involving index data or layout on disk.
 */
class ModifyIndex: public AlterSpaceOp
{
public:
	ModifyIndex(struct alter_space *alter,
		    struct index_def *new_index_def_arg,
		    struct index_def *old_index_def_arg)
		: AlterSpaceOp(alter),new_index_def(new_index_def_arg),
		  old_index_def(old_index_def_arg) {
	        if (new_index_def->iid == 0 &&
	            key_part_cmp(new_index_def->key_def->parts,
	                         new_index_def->key_def->part_count,
	                         old_index_def->key_def->parts,
	                         old_index_def->key_def->part_count) != 0) {
	                /*
	                 * Primary parts have been changed -
	                 * update secondary indexes.
	                 */
	                alter->pk_def = new_index_def->key_def;
	        }
	}
	struct index_def *new_index_def;
	struct index_def *old_index_def;
	virtual void alter_def(struct alter_space *alter);
	virtual void alter(struct alter_space *alter);
	virtual void commit(struct alter_space *alter, int64_t lsn);
	virtual void rollback(struct alter_space *alter);
	virtual ~ModifyIndex();
};

/** Update the definition of the new space */
void
ModifyIndex::alter_def(struct alter_space *alter)
{
	rlist_del_entry(old_index_def, link);
	index_def_list_add(&alter->key_list, new_index_def);
}

void
ModifyIndex::alter(struct alter_space *alter)
{
	assert(old_index_def->iid == new_index_def->iid);
	/*
	 * Move the old index to the new space to preserve the
	 * original data, but use the new definition.
	 */
	space_swap_index(alter->old_space, alter->new_space,
			 old_index_def->iid, new_index_def->iid);
	struct index *old_index = space_index(alter->old_space,
					      old_index_def->iid);
	assert(old_index != NULL);
	struct index *new_index = space_index(alter->new_space,
					      new_index_def->iid);
	assert(new_index != NULL);
	SWAP(old_index->def, new_index->def);
	index_update_def(new_index);
}

void
ModifyIndex::commit(struct alter_space *alter, int64_t signature)
{
	struct index *new_index = space_index(alter->new_space,
					      new_index_def->iid);
	assert(new_index != NULL);
	index_commit_modify(new_index, signature);
}

void
ModifyIndex::rollback(struct alter_space *alter)
{
	assert(old_index_def->iid == new_index_def->iid);
	/*
	 * Restore indexes.
	 */
	space_swap_index(alter->old_space, alter->new_space,
			 old_index_def->iid, new_index_def->iid);
	struct index *old_index = space_index(alter->old_space,
					      old_index_def->iid);
	assert(old_index != NULL);
	struct index *new_index = space_index(alter->new_space,
					      new_index_def->iid);
	assert(new_index != NULL);
	SWAP(old_index->def, new_index->def);
	index_update_def(old_index);
}

ModifyIndex::~ModifyIndex()
{
	index_def_delete(new_index_def);
}

/** CreateIndex - add a new index to the space. */
class CreateIndex: public AlterSpaceOp
{
public:
	CreateIndex(struct alter_space *alter)
		:AlterSpaceOp(alter), new_index(NULL), new_index_def(NULL)
	{}
	/** New index. */
	struct index *new_index;
	/** New index index_def. */
	struct index_def *new_index_def;
	virtual void alter_def(struct alter_space *alter);
	virtual void prepare(struct alter_space *alter);
	virtual void commit(struct alter_space *alter, int64_t lsn);
	virtual ~CreateIndex();
};

/** Add definition of the new key to the new space def. */
void
CreateIndex::alter_def(struct alter_space *alter)
{
	index_def_list_add(&alter->key_list, new_index_def);
}

/**
 * Optionally build the new index.
 *
 * During recovery the space is often not fully constructed yet
 * anyway, so there is no need to fully populate index with data,
 * it is done at the end of recovery.
 *
 * Note, that system spaces are exception to this, since
 * they are fully enabled at all times.
 */
void
CreateIndex::prepare(struct alter_space *alter)
{
	/* Get the new index and build it.  */
	new_index = space_index(alter->new_space, new_index_def->iid);
	assert(new_index != NULL);

	if (new_index_def->iid == 0) {
		/*
		 * Adding a primary key: bring the space
		 * up to speed with the current recovery
		 * state. During snapshot recovery it
		 * means preparing the primary key for
		 * build (beginBuild()). During xlog
		 * recovery, it means building the primary
		 * key. After recovery, it means building
		 * all keys.
		 */
		space_add_primary_key_xc(alter->new_space);
		return;
	}
	space_build_index_xc(alter->old_space, new_index,
			     alter->new_space->format);
}

void
CreateIndex::commit(struct alter_space *alter, int64_t signature)
{
	(void) alter;
	assert(new_index != NULL);
	index_commit_create(new_index, signature);
	new_index = NULL;
}

CreateIndex::~CreateIndex()
{
	if (new_index != NULL)
		index_abort_create(new_index);
	if (new_index_def != NULL)
		index_def_delete(new_index_def);
}

/**
 * RebuildIndex - drop the old index data and rebuild index
 * from by reading the primary key. Used when key_def of
 * an index is changed.
 */
class RebuildIndex: public AlterSpaceOp
{
public:
	RebuildIndex(struct alter_space *alter,
		     struct index_def *new_index_def_arg,
		     struct index_def *old_index_def_arg)
		:AlterSpaceOp(alter), new_index(NULL),
		new_index_def(new_index_def_arg),
		old_index_def(old_index_def_arg)
	{
		/* We may want to rebuild secondary keys as well. */
		if (new_index_def->iid == 0)
			alter->pk_def = new_index_def->key_def;
	}
	/** New index. */
	struct index *new_index;
	/** New index index_def. */
	struct index_def *new_index_def;
	/** Old index index_def. */
	struct index_def *old_index_def;
	virtual void alter_def(struct alter_space *alter);
	virtual void prepare(struct alter_space *alter);
	virtual void commit(struct alter_space *alter, int64_t signature);
	virtual ~RebuildIndex();
};

/** Add definition of the new key to the new space def. */
void
RebuildIndex::alter_def(struct alter_space *alter)
{
	rlist_del_entry(old_index_def, link);
	index_def_list_add(&alter->key_list, new_index_def);
}

void
RebuildIndex::prepare(struct alter_space *alter)
{
	/* Get the new index and build it.  */
	new_index = space_index(alter->new_space, new_index_def->iid);
	assert(new_index != NULL);
	space_build_index_xc(alter->old_space, new_index,
			     alter->new_space->format);
}

void
RebuildIndex::commit(struct alter_space *alter, int64_t signature)
{
	struct index *old_index = space_index(alter->old_space,
					      old_index_def->iid);
	assert(old_index != NULL);
	index_commit_drop(old_index, signature);
	assert(new_index != NULL);
	index_commit_create(new_index, signature);
	new_index = NULL;
}

RebuildIndex::~RebuildIndex()
{
	if (new_index != NULL)
		index_abort_create(new_index);
	if (new_index_def != NULL)
		index_def_delete(new_index_def);
}

<<<<<<< HEAD
/** TruncateIndex - truncate an index. */
class TruncateIndex: public AlterSpaceOp
{
public:
	TruncateIndex(struct alter_space *alter, uint32_t iid)
		: AlterSpaceOp(alter), iid(iid) {}
	/** id of the index to truncate. */
	uint32_t iid;
	virtual void prepare(struct alter_space *alter);
	virtual void commit(struct alter_space *alter, int64_t signature);
};

void
TruncateIndex::prepare(struct alter_space *alter)
{
	if (iid == 0) {
		/*
		 * Notify the engine that the primary index
		 * was truncated.
		 */
		space_drop_primary_key(alter->new_space);
		space_add_primary_key_xc(alter->new_space);
		return;
	}

	/*
	 * Although the new index is empty, we still need to call
	 * space_build_index() to let the engine know that the
	 * index was recreated. For example, Vinyl uses this
	 * callback to load indexes during local recovery.
	 */
	struct index *new_index = space_index(alter->new_space, iid);
	assert(new_index != NULL);
	space_build_index_xc(alter->new_space, new_index,
			     alter->new_space->format);
}

void
TruncateIndex::commit(struct alter_space *alter, int64_t signature)
{
	struct index *old_index = space_index(alter->old_space, iid);
	struct index *new_index = space_index(alter->new_space, iid);

	index_commit_drop(old_index, signature);
	index_commit_create(new_index, signature);
=======

/**
 * UpdateSchemaVersion - increment schema_version. Used on
 * in alter_space_do(), i.e. when creating or dropping
 * an index, altering a space.
 */
class UpdateSchemaVersion: public AlterSpaceOp
{
public:
	UpdateSchemaVersion(struct alter_space * alter)
		:AlterSpaceOp(alter) {}
	virtual void alter(struct alter_space *alter);
};

void
UpdateSchemaVersion::alter(struct alter_space *alter)
{
    (void)alter;
    ++schema_version;
>>>>>>> 2407e389
}

/* }}} */

/**
 * Delete the space. It is already removed from the space cache.
 */
static void
on_drop_space_commit(struct trigger *trigger, void *event)
{
	(void) event;
	struct space *space = (struct space *)trigger->data;
	trigger_run_xc(&on_alter_space, space);
	space_delete(space);
}

/**
 * Return the original space back into the cache. The effect
 * of all other events happened after the space was removed were
 * reverted by the cascading rollback.
 */
static void
on_drop_space_rollback(struct trigger *trigger, void *event)
{
	(void) event;
	struct space *space = (struct space *)trigger->data;
	space_cache_replace(space);
}

/**
 * Run the triggers registered on commit of a change in _space.
 */
static void
on_create_space_commit(struct trigger *trigger, void *event)
{
	(void) event;
	struct space *space = (struct space *)trigger->data;
	trigger_run_xc(&on_alter_space, space);
}

/**
 * A trigger invoked on commit/rollback of DROP/ADD space.
 * The trigger removes the space from the space cache.
 *
 * By the time the space is removed, it should be empty: we
 * rely on cascading rollback.
 */
static void
on_create_space_rollback(struct trigger *trigger, void *event)
{
	(void) event;
	struct space *space = (struct space *)trigger->data;
	struct space *cached = space_cache_delete(space_id(space));
	(void) cached;
	assert(cached == space);
	space_delete(space);
}

/**
 * Create MoveIndex operation for a range of indexes in a space
 * for range [begin, end)
 */
void
alter_space_move_indexes(struct alter_space *alter, uint32_t begin,
			 uint32_t end)
{
	struct space *old_space = alter->old_space;
	bool is_min_field_count_changed;
	if (old_space->format != NULL) {
		is_min_field_count_changed =
			old_space->format->min_field_count !=
			alter->new_min_field_count;
	} else {
		is_min_field_count_changed = false;
	}
	for (uint32_t index_id = begin; index_id < end; ++index_id) {
		struct index *old_index = space_index(old_space, index_id);
		if (old_index == NULL)
			continue;
		struct index_def *old_def = old_index->def;
		struct index_def *new_def;
		uint32_t min_field_count = alter->new_min_field_count;
		if (alter->pk_def == NULL || !index_depends_on_pk(old_index)) {
			if (is_min_field_count_changed) {
				new_def = index_def_dup(old_def);
				index_def_update_optionality(new_def,
							     min_field_count);
				(void) new ModifyIndex(alter, new_def, old_def);
			} else {
				(void) new MoveIndex(alter, old_def->iid);
			}
			continue;
		}
		/*
		 * Rebuild secondary indexes that depend on the
		 * primary key since primary key parts have changed.
		 */
		new_def = index_def_new(old_def->space_id, old_def->iid,
					old_def->name, strlen(old_def->name),
					old_def->type, &old_def->opts,
					old_def->key_def, alter->pk_def);
		index_def_update_optionality(new_def, min_field_count);
		auto guard = make_scoped_guard([=] { index_def_delete(new_def); });
		if (!index_def_change_requires_rebuild(old_index, new_def))
			(void) new ModifyIndex(alter, new_def, old_def);
		else
			(void) new RebuildIndex(alter, new_def, old_def);
		guard.is_active = false;
	}
}

/**
 * A trigger which is invoked on replace in a data dictionary
 * space _space.
 *
 * Generally, whenever a data dictionary change occurs
 * 2 things should be done:
 *
 * - space cache should be updated, and changes in the space
 *   cache should be reflected in Lua bindings
 *   (this is done in space_cache_replace() and
 *   space_cache_delete())
 *
 * - the space which is changed should be rebuilt according
 *   to the nature of the modification, i.e. indexes added/dropped,
 *   tuple format changed, etc.
 *
 * When dealing with an update of _space space, we have 3 major
 * cases:
 *
 * 1) insert a new tuple: creates a new space
 *    The trigger prepares a space structure to insert
 *    into the  space cache and registers an on commit
 *    hook to perform the registration. Should the statement
 *    itself fail, transaction is rolled back, the transaction
 *    rollback hook must be there to delete the created space
 *    object, avoiding a memory leak. The hooks are written
 *    in a way that excludes the possibility of a failure.
 *
 * 2) delete a tuple: drops an existing space.
 *
 *    A space can be dropped only if it has no indexes.
 *    The only reason for this restriction is that there
 *    must be no tuples in _index without a corresponding tuple
 *    in _space. It's not possible to delete such tuples
 *    automatically (this would require multi-statement
 *    transactions), so instead the trigger verifies that the
 *    records have been deleted by the user.
 *
 *    Then the trigger registers transaction commit hook to
 *    perform the deletion from the space cache.  No rollback hook
 *    is required: if the transaction is rolled back, nothing is
 *    done.
 *
 * 3) modify an existing tuple: some space
 *    properties are immutable, but it's OK to change
 *    space name or field count. This is done in WAL-error-
 *    safe mode.
 *
 * A note about memcached_space: Tarantool 1.4 had a check
 * which prevented re-definition of memcached_space. With
 * dynamic space configuration such a check would be particularly
 * clumsy, so it is simply not done.
 */
static void
on_replace_dd_space(struct trigger * /* trigger */, void *event)
{
	struct txn *txn = (struct txn *) event;
	txn_check_singlestatement_xc(txn, "Space _space");
	struct txn_stmt *stmt = txn_current_stmt(txn);
	struct tuple *old_tuple = stmt->old_tuple;
	struct tuple *new_tuple = stmt->new_tuple;
	struct region *region = &fiber()->gc;
	/*
	 * Things to keep in mind:
	 * - old_tuple is set only in case of UPDATE.  For INSERT
	 *   or REPLACE it is NULL.
	 * - the trigger may be called inside recovery from a snapshot,
	 *   when index look up is not possible
	 * - _space, _index and other metaspaces initially don't
	 *   have a tuple which represents it, this tuple is only
	 *   created during recovery from a snapshot.
	 *
	 * Let's establish whether an old space exists. Use
	 * old_tuple ID field, if old_tuple is set, since UPDATE
	 * may have changed space id.
	 */
	uint32_t old_id = tuple_field_u32_xc(old_tuple ? old_tuple : new_tuple,
					     BOX_SPACE_FIELD_ID);
	struct space *old_space = space_by_id(old_id);
	if (new_tuple != NULL && old_space == NULL) { /* INSERT */
		struct space_def *def =
			space_def_new_from_tuple(new_tuple, ER_CREATE_SPACE,
						 region);
		access_check_ddl(def->name, def->uid, SC_SPACE, PRIV_C, true);
		auto def_guard =
			make_scoped_guard([=] { space_def_delete(def); });
		RLIST_HEAD(empty_list);
		struct space *space = space_new_xc(def, &empty_list);
		/**
		 * The new space must be inserted in the space
		 * cache right away to achieve linearisable
		 * execution on a replica.
		 */
		(void) space_cache_replace(space);
		/*
		 * Do not forget to update schema_version right after
		 * inserting the space to the space_cache, since no
		 * AlterSpaceOps are registered in case of space
		 * create.
		 */
		++schema_version;
		/*
		 * So may happen that until the DDL change record
		 * is written to the WAL, the space is used for
		 * insert/update/delete. All these updates are
		 * rolled back by the pipelined rollback mechanism,
		 * so it's safe to simply drop the space on
		 * rollback.
		 */
		struct trigger *on_commit =
			txn_alter_trigger_new(on_create_space_commit, space);
		txn_on_commit(txn, on_commit);
		struct trigger *on_rollback =
			txn_alter_trigger_new(on_create_space_rollback, space);
		txn_on_rollback(txn, on_rollback);
	} else if (new_tuple == NULL) { /* DELETE */
		access_check_ddl(old_space->def->name, old_space->def->uid,
				 SC_SPACE, PRIV_D, true);
		/* Verify that the space is empty (has no indexes) */
		if (old_space->index_count) {
			tnt_raise(ClientError, ER_DROP_SPACE,
				  space_name(old_space),
				  "the space has indexes");
		}
		if (schema_find_grants("space", old_space->def->id)) {
			tnt_raise(ClientError, ER_DROP_SPACE,
				  space_name(old_space),
				  "the space has grants");
		}
		/*
		 * Before 1.7.6 a space record was removed before
		 * the corresponding record in the _truncate system
		 * space so the following check should be disabled.
		 */
		if (dd_version_id >= version_id(1, 7, 6) &&
		    space_has_data(BOX_TRUNCATE_ID, 0, old_space->def->id))
			tnt_raise(ClientError, ER_DROP_SPACE,
				  space_name(old_space),
				  "the space has truncate record");
		/**
		 * The space must be deleted from the space
		 * cache right away to achieve linearisable
		 * execution on a replica.
		 */
		struct space *space = space_cache_delete(space_id(old_space));
		/*
		 * Do not forget to update schema_version right after
		 * deleting the space from the space_cache, since no
		 * AlterSpaceOps are registered in case of space drop.
		 */
		++schema_version;
		struct trigger *on_commit =
			txn_alter_trigger_new(on_drop_space_commit, space);
		txn_on_commit(txn, on_commit);
		struct trigger *on_rollback =
			txn_alter_trigger_new(on_drop_space_rollback, space);
		txn_on_rollback(txn, on_rollback);
	} else { /* UPDATE, REPLACE */
		assert(old_space != NULL && new_tuple != NULL);
		struct space_def *def =
			space_def_new_from_tuple(new_tuple, ER_ALTER_SPACE,
						 region);
		access_check_ddl(def->name, def->uid, SC_SPACE, PRIV_A, true);
		auto def_guard =
			make_scoped_guard([=] { space_def_delete(def); });
		if (def->id != space_id(old_space))
			tnt_raise(ClientError, ER_ALTER_SPACE,
				  space_name(old_space),
				  "space id is immutable");
		if (strcmp(def->engine_name, old_space->def->engine_name) != 0)
			tnt_raise(ClientError, ER_ALTER_SPACE,
				  space_name(old_space),
				  "can not change space engine");
		/*
		 * Allow change of space properties, but do it
		 * in WAL-error-safe mode.
		 */
		struct alter_space *alter = alter_space_new(old_space);
		auto alter_guard =
			make_scoped_guard([=] {alter_space_delete(alter);});
		/*
		 * Calculate a new min_field_count. It can be
		 * changed by resetting space:format(), if an old
		 * format covers some nullable indexed fields in
		 * the format tail. And when the format is reset,
		 * these fields become optional - index
		 * comparators must be updated.
		 */
		struct key_def **keys;
		size_t bsize = old_space->index_count * sizeof(keys[0]);
		keys = (struct key_def **) region_alloc_xc(&fiber()->gc,
							   bsize);
		for (uint32_t i = 0; i < old_space->index_count; ++i)
			keys[i] = old_space->index[i]->def->key_def;
		alter->new_min_field_count =
			tuple_format_min_field_count(keys,
						     old_space->index_count,
						     def->fields,
						     def->field_count);
		(void) new CheckSpaceFormat(alter);
		(void) new ModifySpace(alter, def);
		def_guard.is_active = false;
		/* Create MoveIndex ops for all space indexes. */
		alter_space_move_indexes(alter, 0, old_space->index_id_max + 1);
		/* Remember to update schema_version. */
		(void) new UpdateSchemaVersion(alter);
		alter_space_do(txn, alter);
		alter_guard.is_active = false;
	}
}

/**
 * Just like with _space, 3 major cases:
 *
 * - insert a tuple = addition of a new index. The
 *   space should exist.
 *
 * - delete a tuple - drop index.
 *
 * - update a tuple - change of index type or key parts.
 *   Change of index type is the same as deletion of the old
 *   index and addition of the new one.
 *
 *   A new index needs to be built before we attempt to commit
 *   a record to the write ahead log, since:
 *
 *   1) if it fails, it's not good to end up with a corrupt index
 *   which is already committed to WAL
 *
 *   2) Tarantool indexes also work as constraints (min number of
 *   fields in the space, field uniqueness), and it's not good to
 *   commit to WAL a constraint which is not enforced in the
 *   current data set.
 *
 *   When adding a new index, ideally we'd also need to rebuild
 *   all tuple formats in all tuples, since the old format may not
 *   be ideal for the new index. We, however, do not do that,
 *   since that would entail rebuilding all indexes at once.
 *   Instead, the default tuple format of the space is changed,
 *   and as tuples get updated/replaced, all tuples acquire a new
 *   format.
 *
 *   The same is the case with dropping an index: nothing is
 *   rebuilt right away, but gradually the extra space reserved
 *   for offsets is relinquished to the slab allocator as tuples
 *   are modified.
 */
static void
on_replace_dd_index(struct trigger * /* trigger */, void *event)
{
	struct txn *txn = (struct txn *) event;
	txn_check_singlestatement_xc(txn, "Space _index");
	struct txn_stmt *stmt = txn_current_stmt(txn);
	struct tuple *old_tuple = stmt->old_tuple;
	struct tuple *new_tuple = stmt->new_tuple;
	uint32_t id = tuple_field_u32_xc(old_tuple ? old_tuple : new_tuple,
					 BOX_INDEX_FIELD_SPACE_ID);
	uint32_t iid = tuple_field_u32_xc(old_tuple ? old_tuple : new_tuple,
					  BOX_INDEX_FIELD_ID);
	struct space *old_space = space_cache_find_xc(id);
	enum priv_type priv_type = new_tuple ? PRIV_C : PRIV_D;
	if (old_tuple && new_tuple)
		priv_type = PRIV_A;
	access_check_ddl(old_space->def->name, old_space->def->uid, SC_SPACE,
			 priv_type, true);
	struct index *old_index = space_index(old_space, iid);

	/*
	 * Deal with various cases of dropping of the primary key.
	 */
	if (iid == 0 && new_tuple == NULL) {
		/*
		 * Dropping the primary key in a system space: off limits.
		 */
		if (space_is_system(old_space))
			tnt_raise(ClientError, ER_LAST_DROP,
				  space_name(old_space));
		/*
		 * Can't drop primary key before secondary keys.
		 */
		if (old_space->index_count > 1) {
			tnt_raise(ClientError, ER_DROP_PRIMARY_KEY,
				  space_name(old_space));
		}
		/*
		 * Can't drop primary key before space sequence.
		 */
		if (old_space->sequence != NULL) {
			tnt_raise(ClientError, ER_ALTER_SPACE,
				  space_name(old_space),
				  "can not drop primary key while "
				  "space sequence exists");
		}
	}

	if (iid != 0 && space_index(old_space, 0) == NULL) {
		/*
		 * A secondary index can not be created without
		 * a primary key.
		 */
		tnt_raise(ClientError, ER_ALTER_SPACE,
			  space_name(old_space),
			  "can not add a secondary key before primary");
	}

	struct alter_space *alter = alter_space_new(old_space);
	auto scoped_guard =
		make_scoped_guard([=] { alter_space_delete(alter); });

	/*
	 * Handle the following 4 cases:
	 * 1. Simple drop of an index.
	 * 2. Creation of a new index: primary or secondary.
	 * 3. Change of an index which does not require a rebuild.
	 * 4. Change of an index which does require a rebuild.
	 */
	/*
	 * First, move all unchanged indexes from the old space
	 * to the new one.
	 */
	/* Case 1: drop the index, if it is dropped. */
	if (old_index != NULL && new_tuple == NULL) {
		alter_space_move_indexes(alter, 0, iid);
		(void) new DropIndex(alter, old_index->def);
	}
	/* Case 2: create an index, if it is simply created. */
	if (old_index == NULL && new_tuple != NULL) {
		alter_space_move_indexes(alter, 0, iid);
		CreateIndex *create_index = new CreateIndex(alter);
		create_index->new_index_def =
			index_def_new_from_tuple(new_tuple, old_space);
		index_def_update_optionality(create_index->new_index_def,
					     alter->new_min_field_count);
	}
	/* Case 3 and 4: check if we need to rebuild index data. */
	if (old_index != NULL && new_tuple != NULL) {
		struct index_def *index_def;
		index_def = index_def_new_from_tuple(new_tuple, old_space);
		auto index_def_guard =
			make_scoped_guard([=] { index_def_delete(index_def); });
		/*
		 * To detect which key parts are optional,
		 * min_field_count is required. But
		 * min_field_count from the old space format can
		 * not be used. For example, consider the case,
		 * when a space has no format, has a primary index
		 * on the first field and has a single secondary
		 * index on a non-nullable second field. Min field
		 * count here is 2. Now alter the secondary index
		 * to make its part be nullable. In the
		 * 'old_space' min_field_count is still 2, but
		 * actually it is already 1. Actual
		 * min_field_count must be calculated using old
		 * unchanged indexes, NEW definition of an updated
		 * index and a space format, defined by a user.
		 */
		struct key_def **keys;
		size_t bsize = old_space->index_count * sizeof(keys[0]);
		keys = (struct key_def **) region_alloc_xc(&fiber()->gc,
							   bsize);
		for (uint32_t i = 0, j = 0; i < old_space->index_count;
		     ++i) {
			struct index_def *d = old_space->index[i]->def;
			if (d->iid != index_def->iid)
				keys[j++] = d->key_def;
			else
				keys[j++] = index_def->key_def;
		}
		struct space_def *def = old_space->def;
		alter->new_min_field_count =
			tuple_format_min_field_count(keys,
						     old_space->index_count,
						     def->fields,
						     def->field_count);
		index_def_update_optionality(index_def,
					     alter->new_min_field_count);
		alter_space_move_indexes(alter, 0, iid);
		if (index_def_cmp(index_def, old_index->def) == 0) {
			/* Index is not changed so just move it. */
			(void) new MoveIndex(alter, old_index->def->iid);
		} else if (index_def_change_requires_rebuild(old_index,
							     index_def)) {
			/*
			 * Operation demands an index rebuild.
			 */
			(void) new RebuildIndex(alter, index_def,
						old_index->def);
			index_def_guard.is_active = false;
		} else {
			/*
			 * Operation can be done without index rebuild,
			 * but we still need to check that tuples stored
			 * in the space conform to the new format.
			 */
			(void) new CheckSpaceFormat(alter);
			(void) new ModifyIndex(alter, index_def,
					       old_index->def);
			index_def_guard.is_active = false;
		}
	}
	/*
	 * Create MoveIndex ops for the remaining indexes in the
	 * old space.
	 */
	alter_space_move_indexes(alter, iid + 1, old_space->index_id_max + 1);
	/* Add an op to update schema_version on commit. */
	(void) new UpdateSchemaVersion(alter);
	alter_space_do(txn, alter);
	scoped_guard.is_active = false;
}

/**
 * A trigger invoked on replace in space _truncate.
 *
 * In a nutshell, we truncate a space by replacing it with
 * a new empty space with the same definition and indexes.
 * Note, although we instantiate the new space before WAL
 * write, we don't propagate changes to the old space in
 * case a WAL write error happens and we have to rollback.
 * This is OK, because a WAL write error implies cascading
 * rollback of all transactions following this one.
 */
static void
on_replace_dd_truncate(struct trigger * /* trigger */, void *event)
{
	struct txn *txn = (struct txn *) event;
	struct txn_stmt *stmt = txn_current_stmt(txn);
	txn_check_singlestatement_xc(txn, "Space _truncate");
	struct tuple *new_tuple = stmt->new_tuple;

	if (new_tuple == NULL) {
		/* Space drop - nothing to do. */
		return;
	}

	uint32_t space_id =
		tuple_field_u32_xc(new_tuple, BOX_TRUNCATE_FIELD_SPACE_ID);
	struct space *old_space = space_cache_find_xc(space_id);

	if (stmt->row->type == IPROTO_INSERT) {
		/*
		 * Space creation during initial recovery -
		 * nothing to do.
		 */
		return;
	}

	/*
	 * System spaces use triggers to keep records in sync
	 * with internal objects. Since space truncation doesn't
	 * invoke triggers, we don't permit it for system spaces.
	 */
	if (space_is_system(old_space))
		tnt_raise(ClientError, ER_TRUNCATE_SYSTEM_SPACE,
			  space_name(old_space));

	/*
	 * Check if a write privilege was given, raise an error if not.
	 */
	access_check_space_xc(old_space, PRIV_W);

	struct alter_space *alter = alter_space_new(old_space);
	auto scoped_guard =
		make_scoped_guard([=] { alter_space_delete(alter); });

	/*
	 * Recreate all indexes of the truncated space.
	 */
	for (uint32_t i = 0; i < old_space->index_count; i++) {
		struct index *old_index = old_space->index[i];
		(void) new TruncateIndex(alter, old_index->def->iid);
	}

	alter_space_do(txn, alter);
	scoped_guard.is_active = false;
}

/* {{{ access control */

bool
user_has_data(struct user *user)
{
	uint32_t uid = user->def->uid;
	uint32_t spaces[] = { BOX_SPACE_ID, BOX_FUNC_ID, BOX_SEQUENCE_ID,
			      BOX_PRIV_ID, BOX_PRIV_ID };
	/*
	 * owner index id #1 for _space and _func and _priv.
	 * For _priv also check that the user has no grants.
	 */
	uint32_t indexes[] = { 1, 1, 1, 1, 0 };
	uint32_t count = sizeof(spaces)/sizeof(*spaces);
	for (uint32_t i = 0; i < count; i++) {
		if (space_has_data(spaces[i], indexes[i], uid))
			return true;
	}
	if (! user_map_is_empty(&user->users))
		return true;
	/*
	 * If there was a role, the previous check would have
	 * returned true.
	 */
	assert(user_map_is_empty(&user->roles));
	return false;
}

/**
 * Supposedly a user may have many authentication mechanisms
 * defined, but for now we only support chap-sha1. Get
 * password of chap-sha1 from the _user space.
 */
void
user_def_fill_auth_data(struct user_def *user, const char *auth_data)
{
	uint8_t type = mp_typeof(*auth_data);
	if (type == MP_ARRAY || type == MP_NIL) {
		/*
		 * Nothing useful.
		 * MP_ARRAY is a special case since Lua arrays are
		 * indistinguishable from tables, so an empty
		 * table may well be encoded as an msgpack array.
		 * Treat as no data.
		 */
		return;
	}
	if (mp_typeof(*auth_data) != MP_MAP) {
		/** Prevent users from making silly mistakes */
		tnt_raise(ClientError, ER_CREATE_USER,
			  user->name, "invalid password format, "
			  "use box.schema.user.passwd() to reset password");
	}
	uint32_t mech_count = mp_decode_map(&auth_data);
	for (uint32_t i = 0; i < mech_count; i++) {
		if (mp_typeof(*auth_data) != MP_STR) {
			mp_next(&auth_data);
			mp_next(&auth_data);
			continue;
		}
		uint32_t len;
		const char *mech_name = mp_decode_str(&auth_data, &len);
		if (strncasecmp(mech_name, "chap-sha1", 9) != 0) {
			mp_next(&auth_data);
			continue;
		}
		const char *hash2_base64 = mp_decode_str(&auth_data, &len);
		if (len != 0 && len != SCRAMBLE_BASE64_SIZE) {
			tnt_raise(ClientError, ER_CREATE_USER,
				  user->name, "invalid user password");
		}
		if (user->uid == GUEST) {
		    /** Guest user is permitted to have empty password */
		    if (strncmp(hash2_base64, CHAP_SHA1_EMPTY_PASSWORD, len))
			tnt_raise(ClientError, ER_GUEST_USER_PASSWORD);
		}

		base64_decode(hash2_base64, len, user->hash2,
			      sizeof(user->hash2));
		break;
	}
}

static struct user_def *
user_def_new_from_tuple(struct tuple *tuple)
{
	uint32_t name_len;
	const char *name = tuple_field_str_xc(tuple, BOX_USER_FIELD_NAME,
					      &name_len);
	if (name_len > BOX_NAME_MAX) {
		tnt_raise(ClientError, ER_CREATE_USER,
			  tt_cstr(name, BOX_INVALID_NAME_MAX),
			  "user name is too long");
	}
	size_t size = user_def_sizeof(name_len);
	/* Use calloc: in case user password is empty, fill it with \0 */
	struct user_def *user = (struct user_def *) malloc(size);
	if (user == NULL)
		tnt_raise(OutOfMemory, size, "malloc", "user");
	auto def_guard = make_scoped_guard([=] { free(user); });
	user->uid = tuple_field_u32_xc(tuple, BOX_USER_FIELD_ID);
	user->owner = tuple_field_u32_xc(tuple, BOX_USER_FIELD_UID);
	const char *user_type =
		tuple_field_cstr_xc(tuple, BOX_USER_FIELD_TYPE);
	user->type= schema_object_type(user_type);
	memcpy(user->name, name, name_len);
	user->name[name_len] = 0;
	if (user->type != SC_ROLE && user->type != SC_USER) {
		tnt_raise(ClientError, ER_CREATE_USER,
			  user->name, "unknown user type");
	}
	identifier_check_xc(user->name, name_len);
	/*
	 * AUTH_DATA field in _user space should contain
	 * chap-sha1 -> base64_encode(sha1(sha1(password), 0).
	 * Check for trivial errors when a plain text
	 * password is saved in this field instead.
	 */
	if (tuple_field_count(tuple) > BOX_USER_FIELD_AUTH_MECH_LIST) {
		const char *auth_data =
			tuple_field(tuple, BOX_USER_FIELD_AUTH_MECH_LIST);
		const char *tmp = auth_data;
		bool is_auth_empty;
		if (mp_typeof(*auth_data) == MP_ARRAY &&
		    mp_decode_array(&tmp) == 0) {
			is_auth_empty = true;
		} else if (mp_typeof(*auth_data) == MP_MAP &&
			   mp_decode_map(&tmp) == 0) {
			is_auth_empty = true;
		} else {
			is_auth_empty = false;
		}
		if (!is_auth_empty && user->type == SC_ROLE)
			tnt_raise(ClientError, ER_CREATE_ROLE, user->name,
				  "authentication data can not be set for a "\
				  "role");
		user_def_fill_auth_data(user, auth_data);
	}
	def_guard.is_active = false;
	return user;
}

static void
user_cache_remove_user(struct trigger * /* trigger */, void *event)
{
	struct txn *txn = (struct txn *) event;
	struct txn_stmt *stmt = txn_last_stmt(txn);
	uint32_t uid = tuple_field_u32_xc(stmt->old_tuple ?
				       stmt->old_tuple : stmt->new_tuple,
				       BOX_USER_FIELD_ID);
	user_cache_delete(uid);
}

static void
user_cache_alter_user(struct trigger * /* trigger */, void *event)
{
	struct txn *txn = (struct txn *) event;
	struct txn_stmt *stmt = txn_last_stmt(txn);
	struct user_def *user = user_def_new_from_tuple(stmt->new_tuple);
	auto def_guard = make_scoped_guard([=] { free(user); });
	/* Can throw if, e.g. too many users. */
	user_cache_replace(user);
	def_guard.is_active = false;
}

/**
 * A trigger invoked on replace in the user table.
 */
static void
on_replace_dd_user(struct trigger * /* trigger */, void *event)
{
	struct txn *txn = (struct txn *) event;
	struct txn_stmt *stmt = txn_current_stmt(txn);
	txn_check_singlestatement_xc(txn, "Space _user");
	struct tuple *old_tuple = stmt->old_tuple;
	struct tuple *new_tuple = stmt->new_tuple;

	uint32_t uid = tuple_field_u32_xc(old_tuple ? old_tuple : new_tuple,
					  BOX_USER_FIELD_ID);
	struct user *old_user = user_by_id(uid);
	if (new_tuple != NULL && old_user == NULL) { /* INSERT */
		struct user_def *user = user_def_new_from_tuple(new_tuple);
		access_check_ddl(user->name, user->owner, SC_USER, PRIV_C, true);
		auto def_guard = make_scoped_guard([=] { free(user); });
		(void) user_cache_replace(user);
		def_guard.is_active = false;
		struct trigger *on_rollback =
			txn_alter_trigger_new(user_cache_remove_user, NULL);
		txn_on_rollback(txn, on_rollback);
	} else if (new_tuple == NULL) { /* DELETE */
		access_check_ddl(old_user->def->name, old_user->def->owner,
				 SC_USER, PRIV_D, true);
		/* Can't drop guest or super user */
		if (uid <= (uint32_t) BOX_SYSTEM_USER_ID_MAX || uid == SUPER) {
			tnt_raise(ClientError, ER_DROP_USER,
				  old_user->def->name,
				  "the user or the role is a system");
		}
		/*
		 * Can only delete user if it has no spaces,
		 * no functions and no grants.
		 */
		if (user_has_data(old_user)) {
			tnt_raise(ClientError, ER_DROP_USER,
				  old_user->def->name, "the user has objects");
		}
		struct trigger *on_commit =
			txn_alter_trigger_new(user_cache_remove_user, NULL);
		txn_on_commit(txn, on_commit);
	} else { /* UPDATE, REPLACE */
		assert(old_user != NULL && new_tuple != NULL);
		/*
		 * Allow change of user properties (name,
		 * password) but first check that the change is
		 * correct.
		 */
		struct user_def *user = user_def_new_from_tuple(new_tuple);
		access_check_ddl(user->name, user->uid, SC_USER, PRIV_A,
				 true);
		auto def_guard = make_scoped_guard([=] { free(user); });
		struct trigger *on_commit =
			txn_alter_trigger_new(user_cache_alter_user, NULL);
		txn_on_commit(txn, on_commit);
	}
}

/**
 * Get function identifiers from a tuple.
 *
 * @param tuple Tuple to get ids from.
 * @param[out] fid Function identifier.
 * @param[out] uid Owner identifier.
 */
static inline void
func_def_get_ids_from_tuple(const struct tuple *tuple, uint32_t *fid,
			    uint32_t *uid)
{
	*fid = tuple_field_u32_xc(tuple, BOX_FUNC_FIELD_ID);
	*uid = tuple_field_u32_xc(tuple, BOX_FUNC_FIELD_UID);
}

/** Create a function definition from tuple. */
static struct func_def *
func_def_new_from_tuple(const struct tuple *tuple)
{
	uint32_t len;
	const char *name = tuple_field_str_xc(tuple, BOX_FUNC_FIELD_NAME,
					      &len);
	if (len > BOX_NAME_MAX)
		tnt_raise(ClientError, ER_CREATE_FUNCTION,
			  tt_cstr(name, BOX_INVALID_NAME_MAX),
			  "function name is too long");
	identifier_check_xc(name, len);
	struct func_def *def = (struct func_def *) malloc(func_def_sizeof(len));
	if (def == NULL)
		tnt_raise(OutOfMemory, func_def_sizeof(len), "malloc", "def");
	auto def_guard = make_scoped_guard([=] { free(def); });
	func_def_get_ids_from_tuple(tuple, &def->fid, &def->uid);
	memcpy(def->name, name, len);
	def->name[len] = 0;
	if (tuple_field_count(tuple) > BOX_FUNC_FIELD_SETUID)
		def->setuid = tuple_field_u32_xc(tuple, BOX_FUNC_FIELD_SETUID);
	else
		def->setuid = false;
	if (tuple_field_count(tuple) > BOX_FUNC_FIELD_LANGUAGE) {
		const char *language =
			tuple_field_cstr_xc(tuple, BOX_FUNC_FIELD_LANGUAGE);
		def->language = STR2ENUM(func_language, language);
		if (def->language == func_language_MAX) {
			tnt_raise(ClientError, ER_FUNCTION_LANGUAGE,
				  language, def->name);
		}
	} else {
		/* Lua is the default. */
		def->language = FUNC_LANGUAGE_LUA;
	}
	def_guard.is_active = false;
	return def;
}

/** Remove a function from function cache */
static void
func_cache_remove_func(struct trigger * /* trigger */, void *event)
{
	struct txn_stmt *stmt = txn_last_stmt((struct txn *) event);
	uint32_t fid = tuple_field_u32_xc(stmt->old_tuple ?
				       stmt->old_tuple : stmt->new_tuple,
				       BOX_FUNC_FIELD_ID);
	func_cache_delete(fid);
}

/** Replace a function in the function cache */
static void
func_cache_replace_func(struct trigger * /* trigger */, void *event)
{
	struct txn_stmt *stmt = txn_last_stmt((struct txn*) event);
	struct func_def *def = func_def_new_from_tuple(stmt->new_tuple);
	auto def_guard = make_scoped_guard([=] { free(def); });
	func_cache_replace(def);
	def_guard.is_active = false;
}

/**
 * A trigger invoked on replace in a space containing
 * functions on which there were defined any grants.
 */
static void
on_replace_dd_func(struct trigger * /* trigger */, void *event)
{
	struct txn *txn = (struct txn *) event;
	txn_check_singlestatement_xc(txn, "Space _func");
	struct txn_stmt *stmt = txn_current_stmt(txn);
	struct tuple *old_tuple = stmt->old_tuple;
	struct tuple *new_tuple = stmt->new_tuple;

	uint32_t fid = tuple_field_u32_xc(old_tuple ? old_tuple : new_tuple,
					  BOX_FUNC_FIELD_ID);
	struct func *old_func = func_by_id(fid);
	if (new_tuple != NULL && old_func == NULL) { /* INSERT */
		struct func_def *def = func_def_new_from_tuple(new_tuple);
		access_check_ddl(def->name, def->uid, SC_FUNCTION, PRIV_C, true);
		auto def_guard = make_scoped_guard([=] { free(def); });
		func_cache_replace(def);
		def_guard.is_active = false;
		struct trigger *on_rollback =
			txn_alter_trigger_new(func_cache_remove_func, NULL);
		txn_on_rollback(txn, on_rollback);
	} else if (new_tuple == NULL) {         /* DELETE */
		uint32_t uid;
		func_def_get_ids_from_tuple(old_tuple, &fid, &uid);
		/*
		 * Can only delete func if you're the one
		 * who created it or a superuser.
		 */
		access_check_ddl(old_func->def->name, uid, SC_FUNCTION,
				 PRIV_D, true);
		/* Can only delete func if it has no grants. */
		if (schema_find_grants("function", old_func->def->fid)) {
			tnt_raise(ClientError, ER_DROP_FUNCTION,
				  (unsigned) old_func->def->uid,
				  "function has grants");
		}
		struct trigger *on_commit =
			txn_alter_trigger_new(func_cache_remove_func, NULL);
		txn_on_commit(txn, on_commit);
	} else {                                /* UPDATE, REPLACE */
		struct func_def *def = func_def_new_from_tuple(new_tuple);
		auto def_guard = make_scoped_guard([=] { free(def); });
		access_check_ddl(def->name, def->uid, SC_FUNCTION, PRIV_A,
				 true);
		struct trigger *on_commit =
			txn_alter_trigger_new(func_cache_replace_func, NULL);
		txn_on_commit(txn, on_commit);
	}
}

/** Create a collation identifier definition from tuple. */
void
coll_id_def_new_from_tuple(const struct tuple *tuple, struct coll_id_def *def)
{
	memset(def, 0, sizeof(*def));
	uint32_t name_len, locale_len, type_len;
	def->id = tuple_field_u32_xc(tuple, BOX_COLLATION_FIELD_ID);
	def->name = tuple_field_str_xc(tuple, BOX_COLLATION_FIELD_NAME, &name_len);
	def->name_len = name_len;
	if (name_len > BOX_NAME_MAX)
		tnt_raise(ClientError, ER_CANT_CREATE_COLLATION,
			  "collation name is too long");
	identifier_check_xc(def->name, name_len);

	def->owner_id = tuple_field_u32_xc(tuple, BOX_COLLATION_FIELD_UID);
	struct coll_def *base = &def->base;
	const char *type = tuple_field_str_xc(tuple, BOX_COLLATION_FIELD_TYPE,
					      &type_len);
	base->type = STRN2ENUM(coll_type, type, type_len);
	if (base->type == coll_type_MAX)
		tnt_raise(ClientError, ER_CANT_CREATE_COLLATION,
			  "unknown collation type");
	const char *locale =
		tuple_field_str_xc(tuple, BOX_COLLATION_FIELD_LOCALE,
				   &locale_len);
	if (locale_len > COLL_LOCALE_LEN_MAX)
		tnt_raise(ClientError, ER_CANT_CREATE_COLLATION,
			  "collation locale is too long");
	if (locale_len > 0)
		identifier_check_xc(locale, locale_len);
	snprintf(base->locale, sizeof(base->locale), "%.*s", locale_len,
		 locale);
	const char *options =
		tuple_field_with_type_xc(tuple, BOX_COLLATION_FIELD_OPTIONS,
					 MP_MAP);

	assert(base->type == COLL_TYPE_ICU);
	if (opts_decode(&base->icu, coll_icu_opts_reg, &options,
			ER_WRONG_COLLATION_OPTIONS,
			BOX_COLLATION_FIELD_OPTIONS, NULL) != 0)
		diag_raise();

	if (base->icu.french_collation == coll_icu_on_off_MAX) {
		tnt_raise(ClientError, ER_CANT_CREATE_COLLATION,
			  "ICU wrong french_collation option setting, "
				  "expected ON | OFF");
	}

	if (base->icu.alternate_handling == coll_icu_alternate_handling_MAX) {
		tnt_raise(ClientError, ER_CANT_CREATE_COLLATION,
			  "ICU wrong alternate_handling option setting, "
				  "expected NON_IGNORABLE | SHIFTED");
	}

	if (base->icu.case_first == coll_icu_case_first_MAX) {
		tnt_raise(ClientError, ER_CANT_CREATE_COLLATION,
			  "ICU wrong case_first option setting, "
				  "expected OFF | UPPER_FIRST | LOWER_FIRST");
	}

	if (base->icu.case_level == coll_icu_on_off_MAX) {
		tnt_raise(ClientError, ER_CANT_CREATE_COLLATION,
			  "ICU wrong case_level option setting, "
				  "expected ON | OFF");
	}

	if (base->icu.normalization_mode == coll_icu_on_off_MAX) {
		tnt_raise(ClientError, ER_CANT_CREATE_COLLATION,
			  "ICU wrong normalization_mode option setting, "
				  "expected ON | OFF");
	}

	if (base->icu.strength == coll_icu_strength_MAX) {
		tnt_raise(ClientError, ER_CANT_CREATE_COLLATION,
			  "ICU wrong strength option setting, "
				  "expected PRIMARY | SECONDARY | "
				  "TERTIARY | QUATERNARY | IDENTICAL");
	}

	if (base->icu.numeric_collation == coll_icu_on_off_MAX) {
		tnt_raise(ClientError, ER_CANT_CREATE_COLLATION,
			  "ICU wrong numeric_collation option setting, "
				  "expected ON | OFF");
	}
}

/**
 * Rollback a change in collation space.
 * A change is only INSERT or DELETE, UPDATE is not supported.
 */
static void
coll_id_cache_rollback(struct trigger *trigger, void *event)
{
	struct coll_id *coll_id = (struct coll_id *) trigger->data;
	struct txn_stmt *stmt = txn_last_stmt((struct txn*) event);

	if (stmt->new_tuple == NULL) {
		/* DELETE: put the collation identifier back. */
		assert(stmt->old_tuple != NULL);
		struct coll_id *replaced_id;
		if (coll_id_cache_replace(coll_id, &replaced_id) != 0) {
			panic("Out of memory on insertion into collation "\
			      "cache");
		}
		assert(replaced_id == NULL);
	} else {
		/* INSERT: delete the new collation identifier. */
		assert(stmt->old_tuple == NULL);
		coll_id_cache_delete(coll_id);
		coll_id_delete(coll_id);
	}
}


/** Free a deleted collation identifier on commit. */
static void
coll_id_cache_commit(struct trigger *trigger, void *event)
{
	(void) event;
	struct coll_id *coll_id = (struct coll_id *) trigger->data;
	coll_id_delete(coll_id);
}

/**
 * A trigger invoked on replace in a space containing
 * collations that a user defined.
 */
static void
on_replace_dd_collation(struct trigger * /* trigger */, void *event)
{
	struct txn *txn = (struct txn *) event;
	struct txn_stmt *stmt = txn_current_stmt(txn);
	struct tuple *old_tuple = stmt->old_tuple;
	struct tuple *new_tuple = stmt->new_tuple;
	txn_check_singlestatement_xc(txn, "Space _collation");
	struct trigger *on_rollback =
		txn_alter_trigger_new(coll_id_cache_rollback, NULL);
	struct trigger *on_commit =
		txn_alter_trigger_new(coll_id_cache_commit, NULL);
	if (new_tuple == NULL && old_tuple != NULL) {
		/* DELETE */
		/*
		 * TODO: Check that no index uses the collation
		 * identifier.
		 */
		int32_t old_id = tuple_field_u32_xc(old_tuple,
						    BOX_COLLATION_FIELD_ID);
		struct coll_id *old_coll_id = coll_by_id(old_id);
		assert(old_coll_id != NULL);
		access_check_ddl(old_coll_id->name, old_coll_id->owner_id,
				 SC_COLLATION, PRIV_D, false);
		/*
		 * Set on_commit/on_rollback triggers after
		 * deletion from the cache to make trigger logic
		 * simple.
		 */
		coll_id_cache_delete(old_coll_id);
		on_rollback->data = old_coll_id;
		on_commit->data = old_coll_id;
		txn_on_rollback(txn, on_rollback);
		txn_on_commit(txn, on_commit);
	} else if (new_tuple != NULL && old_tuple == NULL) {
		/* INSERT */
		struct coll_id_def new_def;
		coll_id_def_new_from_tuple(new_tuple, &new_def);
		access_check_ddl(new_def.name, new_def.owner_id, SC_COLLATION,
				 PRIV_C, false);
		struct coll_id *new_coll_id = coll_id_new(&new_def);
		if (new_coll_id == NULL)
			diag_raise();
		struct coll_id *replaced_id;
		if (coll_id_cache_replace(new_coll_id, &replaced_id) != 0) {
			coll_id_delete(new_coll_id);
			diag_raise();
		}
		assert(replaced_id == NULL);
		on_rollback->data = new_coll_id;
		txn_on_rollback(txn, on_rollback);
	} else {
		/* UPDATE */
		assert(new_tuple != NULL && old_tuple != NULL);
		tnt_raise(ClientError, ER_UNSUPPORTED, "collation", "alter");
	}
}

/**
 * Create a privilege definition from tuple.
 */
void
priv_def_create_from_tuple(struct priv_def *priv, struct tuple *tuple)
{
	priv->grantor_id = tuple_field_u32_xc(tuple, BOX_PRIV_FIELD_ID);
	priv->grantee_id = tuple_field_u32_xc(tuple, BOX_PRIV_FIELD_UID);
	const char *object_type =
		tuple_field_cstr_xc(tuple, BOX_PRIV_FIELD_OBJECT_TYPE);
	priv->object_id = tuple_field_u32_xc(tuple, BOX_PRIV_FIELD_OBJECT_ID);
	priv->object_type = schema_object_type(object_type);
	if (priv->object_type == SC_UNKNOWN) {
		tnt_raise(ClientError, ER_UNKNOWN_SCHEMA_OBJECT,
			  object_type);
	}
	priv->access = tuple_field_u32_xc(tuple, BOX_PRIV_FIELD_ACCESS);
}

/*
 * This function checks that:
 * - a privilege is granted from an existing user to an existing
 *   user on an existing object
 * - the grantor has the right to grant (is the owner of the object)
 *
 * @XXX Potentially there is a race in case of rollback, since an
 * object can be changed during WAL write.
 * In the future we must protect grant/revoke with a logical lock.
 */
static void
priv_def_check(struct priv_def *priv, enum priv_type priv_type)
{
	struct user *grantor = user_find_xc(priv->grantor_id);
	/* May be a role */
	struct user *grantee = user_by_id(priv->grantee_id);
	if (grantee == NULL) {
		tnt_raise(ClientError, ER_NO_SUCH_USER,
			  int2str(priv->grantee_id));
	}
	const char *name = schema_find_name(priv->object_type, priv->object_id);
	access_check_ddl(name, grantor->def->uid, priv->object_type, priv_type,
			 false);
	switch (priv->object_type) {
	case SC_UNIVERSE:
		if (grantor->def->uid != ADMIN) {
			tnt_raise(AccessDeniedError,
				  priv_name(priv_type),
				  schema_object_name(SC_UNIVERSE),
				  name,
				  grantor->def->name);
		}
		break;
	case SC_SPACE:
	{
		struct space *space = NULL;
		if (priv->object_id != 0)
			space = space_cache_find_xc(priv->object_id);
		if ((space == NULL || space->def->uid != grantor->def->uid) &&
		    grantor->def->uid != ADMIN) {
			tnt_raise(AccessDeniedError,
				  priv_name(priv_type),
				  schema_object_name(SC_SPACE), name,
				  grantor->def->name);
		}
		break;
	}
	case SC_FUNCTION:
	{
		struct func *func = NULL;
		if (priv->object_id != 0)
			func = func_cache_find(priv->object_id);
		if ((func == NULL || func->def->uid != grantor->def->uid) &&
		    grantor->def->uid != ADMIN) {
			tnt_raise(AccessDeniedError,
				  priv_name(priv_type),
				  schema_object_name(SC_FUNCTION), name,
				  grantor->def->name);
		}
		break;
	}
	case SC_SEQUENCE:
	{
		struct sequence *seq = NULL;
		if (priv->object_id != 0)
			seq = sequence_cache_find(priv->object_id);
		if ((seq == NULL || seq->def->uid != grantor->def->uid) &&
		    grantor->def->uid != ADMIN) {
			tnt_raise(AccessDeniedError,
				  priv_name(priv_type),
				  schema_object_name(SC_SEQUENCE), name,
				  grantor->def->name);
		}
		break;
	}
	case SC_ROLE:
	{
		struct user *role = user_by_id(priv->object_id);
		if (role == NULL || role->def->type != SC_ROLE) {
			tnt_raise(ClientError, ER_NO_SUCH_ROLE,
				  role ? role->def->name :
				  int2str(priv->object_id));
		}
		/*
		 * Only the creator of the role can grant or revoke it.
		 * Everyone can grant 'PUBLIC' role.
		 */
		if (role->def->owner != grantor->def->uid &&
		    grantor->def->uid != ADMIN &&
		    (role->def->uid != PUBLIC || priv->access != PRIV_X)) {
			tnt_raise(AccessDeniedError,
				  priv_name(priv_type),
				  schema_object_name(SC_ROLE), name,
				  grantor->def->name);
		}
		/* Not necessary to do during revoke, but who cares. */
		role_check(grantee, role);
	}
	default:
		break;
	}
	if (priv->access == 0) {
		tnt_raise(ClientError, ER_GRANT,
			  "the grant tuple has no privileges");
	}
}

/**
 * Update a metadata cache object with the new access
 * data.
 */
static void
grant_or_revoke(struct priv_def *priv)
{
	struct user *grantee = user_by_id(priv->grantee_id);
	if (grantee == NULL)
		return;
	if (priv->object_type == SC_ROLE) {
		struct user *role = user_by_id(priv->object_id);
		if (role == NULL || role->def->type != SC_ROLE)
			return;
		if (priv->access)
			role_grant(grantee, role);
		else
			role_revoke(grantee, role);
	} else {
		priv_grant(grantee, priv);
	}
}

/** A trigger called on rollback of grant, or on commit of revoke. */
static void
revoke_priv(struct trigger * /* trigger */, void *event)
{
	struct txn *txn = (struct txn *) event;
	struct txn_stmt *stmt = txn_last_stmt(txn);
	struct tuple *tuple = (stmt->new_tuple ?
			       stmt->new_tuple : stmt->old_tuple);
	struct priv_def priv;
	priv_def_create_from_tuple(&priv, tuple);
	/*
	 * Access to the object has been removed altogether so
	 * there should be no grants at all. If only some grants
	 * were removed, modify_priv trigger would have been
	 * invoked.
	 */
	priv.access = 0;
	grant_or_revoke(&priv);
}

/** A trigger called on rollback of grant, or on commit of revoke. */
static void
modify_priv(struct trigger * /* trigger */, void *event)
{
	struct txn_stmt *stmt = txn_last_stmt((struct txn *) event);
	struct priv_def priv;
	priv_def_create_from_tuple(&priv, stmt->new_tuple);
	grant_or_revoke(&priv);
}

/**
 * A trigger invoked on replace in the space containing
 * all granted privileges.
 */
static void
on_replace_dd_priv(struct trigger * /* trigger */, void *event)
{
	struct txn *txn = (struct txn *) event;
	txn_check_singlestatement_xc(txn, "Space _priv");
	struct txn_stmt *stmt = txn_current_stmt(txn);
	struct tuple *old_tuple = stmt->old_tuple;
	struct tuple *new_tuple = stmt->new_tuple;
	struct priv_def priv;

	if (new_tuple != NULL && old_tuple == NULL) {	/* grant */
		priv_def_create_from_tuple(&priv, new_tuple);
		/*
		 * Add system privileges explicitly to the
		 * universe grant issued prior to 1.7.7 in
		 * case upgrade script has not been invoked.
		 */
		if (priv.object_type == SC_UNIVERSE &&
		    dd_version_id < version_id(1, 7, 7)) {

			priv.access |= PRIV_S;
			priv.access |= PRIV_U;
			/*
			 * For admin we have to set his privileges
			 * explicitly because he needs them in upgrade and
			 * bootstrap script
			 */
			if (priv.grantor_id == ADMIN) {
				priv.access = admin_credentials.universal_access;
			}
		}
		priv_def_check(&priv, PRIV_GRANT);
		grant_or_revoke(&priv);
		struct trigger *on_rollback =
			txn_alter_trigger_new(revoke_priv, NULL);
		txn_on_rollback(txn, on_rollback);
	} else if (new_tuple == NULL) {                /* revoke */
		assert(old_tuple);
		priv_def_create_from_tuple(&priv, old_tuple);
		priv_def_check(&priv, PRIV_REVOKE);
		struct trigger *on_commit =
			txn_alter_trigger_new(revoke_priv, NULL);
		txn_on_commit(txn, on_commit);
	} else {                                       /* modify */
		priv_def_create_from_tuple(&priv, new_tuple);
		priv_def_check(&priv, PRIV_GRANT);
		struct trigger *on_commit =
			txn_alter_trigger_new(modify_priv, NULL);
		txn_on_commit(txn, on_commit);
	}
}

/* }}} access control */

/* {{{ cluster configuration */

/**
 * This trigger is invoked only upon initial recovery, when
 * reading contents of the system spaces from the snapshot.
 *
 * Before a cluster is assigned a cluster id it's read only.
 * Since during recovery state of the WAL doesn't
 * concern us, we can safely change the cluster id in before-replace
 * event, not in after-replace event.
 */
static void
on_replace_dd_schema(struct trigger * /* trigger */, void *event)
{
	struct txn *txn = (struct txn *) event;
	txn_check_singlestatement_xc(txn, "Space _schema");
	struct txn_stmt *stmt = txn_current_stmt(txn);
	struct tuple *old_tuple = stmt->old_tuple;
	struct tuple *new_tuple = stmt->new_tuple;
	const char *key = tuple_field_cstr_xc(new_tuple ? new_tuple : old_tuple,
					      BOX_SCHEMA_FIELD_KEY);
	if (strcmp(key, "cluster") == 0) {
		if (new_tuple == NULL)
			tnt_raise(ClientError, ER_REPLICASET_UUID_IS_RO);
		tt_uuid uu;
		tuple_field_uuid_xc(new_tuple, BOX_CLUSTER_FIELD_UUID, &uu);
		REPLICASET_UUID = uu;
	} else if (strcmp(key, "version") == 0) {
		if (new_tuple != NULL) {
			uint32_t major, minor, patch;
			if (tuple_field_u32(new_tuple, 1, &major) != 0 ||
			    tuple_field_u32(new_tuple, 2, &minor) != 0)
				tnt_raise(ClientError, ER_WRONG_DD_VERSION);
			/* Version can be major.minor with no patch. */
			if (tuple_field_u32(new_tuple, 3, &patch) != 0)
				patch = 0;
			dd_version_id = version_id(major, minor, patch);
		} else {
			assert(old_tuple != NULL);
			/*
			 * _schema:delete({'version'}) for
			 * example, for box.internal.bootstrap().
			 */
			dd_version_id = tarantool_version_id();
		}
	}
}

/**
 * A record with id of the new instance has been synced to the
 * write ahead log. Update the cluster configuration cache
 * with it.
 */
static void
on_commit_dd_cluster(struct trigger *trigger, void *event)
{
	(void) trigger;
	struct txn_stmt *stmt = txn_last_stmt((struct txn *) event);
	struct tuple *new_tuple = stmt->new_tuple;
	struct tuple *old_tuple = stmt->old_tuple;

	if (new_tuple == NULL) {
		struct tt_uuid old_uuid;
		tuple_field_uuid_xc(stmt->old_tuple, BOX_CLUSTER_FIELD_UUID,
				    &old_uuid);
		struct replica *replica = replica_by_uuid(&old_uuid);
		assert(replica != NULL);
		replica_clear_id(replica);
		return;
	} else if (old_tuple != NULL) {
		return; /* nothing to change */
	}

	uint32_t id = tuple_field_u32_xc(new_tuple, BOX_CLUSTER_FIELD_ID);
	tt_uuid uuid;
	tuple_field_uuid_xc(new_tuple, BOX_CLUSTER_FIELD_UUID, &uuid);
	struct replica *replica = replica_by_uuid(&uuid);
	if (replica != NULL) {
		replica_set_id(replica, id);
	} else {
		try {
			replica = replicaset_add(id, &uuid);
			/* Can't throw exceptions from on_commit trigger */
		} catch(Exception *e) {
			panic("Can't register replica: %s", e->errmsg);
		}
	}
}

/**
 * A trigger invoked on replace in the space _cluster,
 * which contains cluster configuration.
 *
 * This space is modified by JOIN command in IPROTO
 * protocol.
 *
 * The trigger updates the cluster configuration cache
 * with uuid of the newly joined instance.
 *
 * During recovery, it acts the same way, loading identifiers
 * of all instances into the cache. Instance globally unique
 * identifiers are used to keep track of cluster configuration,
 * so that a replica that previously joined a replica set can
 * follow updates, and a replica that belongs to a different
 * replica set can not by mistake join/follow another replica
 * set without first being reset (emptied).
 */
static void
on_replace_dd_cluster(struct trigger *trigger, void *event)
{
	(void) trigger;
	struct txn *txn = (struct txn *) event;
	txn_check_singlestatement_xc(txn, "Space _cluster");
	struct txn_stmt *stmt = txn_current_stmt(txn);
	struct tuple *old_tuple = stmt->old_tuple;
	struct tuple *new_tuple = stmt->new_tuple;
	if (new_tuple != NULL) { /* Insert or replace */
		/* Check fields */
		uint32_t replica_id =
			tuple_field_u32_xc(new_tuple, BOX_CLUSTER_FIELD_ID);
		replica_check_id(replica_id);
		tt_uuid replica_uuid;
		tuple_field_uuid_xc(new_tuple, BOX_CLUSTER_FIELD_UUID,
				    &replica_uuid);
		if (tt_uuid_is_nil(&replica_uuid))
			tnt_raise(ClientError, ER_INVALID_UUID,
				  tt_uuid_str(&replica_uuid));
		if (old_tuple != NULL) {
			/*
			 * Forbid changes of UUID for a registered instance:
			 * it requires an extra effort to keep _cluster
			 * in sync with appliers and relays.
			 */
			tt_uuid old_uuid;
			tuple_field_uuid_xc(old_tuple, BOX_CLUSTER_FIELD_UUID,
					    &old_uuid);
			if (!tt_uuid_is_equal(&replica_uuid, &old_uuid)) {
				tnt_raise(ClientError, ER_UNSUPPORTED,
					  "Space _cluster",
					  "updates of instance uuid");
			}
		}
	} else {
		/*
		 * Don't allow deletion of the record for this instance
		 * from _cluster.
		 */
		assert(old_tuple != NULL);
		uint32_t replica_id =
			tuple_field_u32_xc(old_tuple, BOX_CLUSTER_FIELD_ID);
		replica_check_id(replica_id);
	}

	struct trigger *on_commit =
			txn_alter_trigger_new(on_commit_dd_cluster, NULL);
	txn_on_commit(txn, on_commit);
}

/* }}} cluster configuration */

/* {{{ sequence */

/** Create a sequence definition from a tuple. */
static struct sequence_def *
sequence_def_new_from_tuple(struct tuple *tuple, uint32_t errcode)
{
	uint32_t name_len;
	const char *name = tuple_field_str_xc(tuple, BOX_USER_FIELD_NAME,
					      &name_len);
	if (name_len > BOX_NAME_MAX) {
		tnt_raise(ClientError, errcode,
			  tt_cstr(name, BOX_INVALID_NAME_MAX),
			  "sequence name is too long");
	}
	identifier_check_xc(name, name_len);
	size_t sz = sequence_def_sizeof(name_len);
	struct sequence_def *def = (struct sequence_def *) malloc(sz);
	if (def == NULL)
		tnt_raise(OutOfMemory, sz, "malloc", "sequence");
	auto def_guard = make_scoped_guard([=] { free(def); });
	memcpy(def->name, name, name_len);
	def->name[name_len] = '\0';
	def->id = tuple_field_u32_xc(tuple, BOX_SEQUENCE_FIELD_ID);
	def->uid = tuple_field_u32_xc(tuple, BOX_SEQUENCE_FIELD_UID);
	def->step = tuple_field_i64_xc(tuple, BOX_SEQUENCE_FIELD_STEP);
	def->min = tuple_field_i64_xc(tuple, BOX_SEQUENCE_FIELD_MIN);
	def->max = tuple_field_i64_xc(tuple, BOX_SEQUENCE_FIELD_MAX);
	def->start = tuple_field_i64_xc(tuple, BOX_SEQUENCE_FIELD_START);
	def->cache = tuple_field_i64_xc(tuple, BOX_SEQUENCE_FIELD_CACHE);
	def->cycle = tuple_field_bool_xc(tuple, BOX_SEQUENCE_FIELD_CYCLE);
	if (def->step == 0)
		tnt_raise(ClientError, errcode, def->name,
			  "step option must be non-zero");
	if (def->min > def->max)
		tnt_raise(ClientError, errcode, def->name,
			  "max must be greater than or equal to min");
	if (def->start < def->min || def->start > def->max)
		tnt_raise(ClientError, errcode, def->name,
			  "start must be between min and max");
	def_guard.is_active = false;
	return def;
}

/** Argument passed to on_commit_dd_sequence() trigger. */
struct alter_sequence {
	/** Trigger invoked on commit in the _sequence space. */
	struct trigger on_commit;
	/** Trigger invoked on rollback in the _sequence space. */
	struct trigger on_rollback;
	/** Old sequence definition or NULL if create. */
	struct sequence_def *old_def;
	/** New sequence defitition or NULL if drop. */
	struct sequence_def *new_def;
};

/**
 * Trigger invoked on commit in the _sequence space.
 */
static void
on_commit_dd_sequence(struct trigger *trigger, void *event)
{
	struct txn *txn = (struct txn *) event;
	struct alter_sequence *alter = (struct alter_sequence *) trigger->data;

	if (alter->new_def != NULL && alter->old_def != NULL) {
		/* Alter a sequence. */
		sequence_cache_replace(alter->new_def);
	} else if (alter->new_def == NULL) {
		/* Drop a sequence. */
		sequence_cache_delete(alter->old_def->id);
	}

	trigger_run_xc(&on_alter_sequence, txn_last_stmt(txn));
}

/**
 * Trigger invoked on rollback in the _sequence space.
 */
static void
on_rollback_dd_sequence(struct trigger *trigger, void * /* event */)
{
	struct alter_sequence *alter = (struct alter_sequence *) trigger->data;

	if (alter->new_def != NULL && alter->old_def == NULL) {
		/* Rollback creation of a sequence. */
		sequence_cache_delete(alter->new_def->id);
	}
}

/**
 * A trigger invoked on replace in space _sequence.
 * Used to alter a sequence definition.
 */
static void
on_replace_dd_sequence(struct trigger * /* trigger */, void *event)
{
	struct txn *txn = (struct txn *) event;
	txn_check_singlestatement_xc(txn, "Space _sequence");
	struct txn_stmt *stmt = txn_current_stmt(txn);
	struct tuple *old_tuple = stmt->old_tuple;
	struct tuple *new_tuple = stmt->new_tuple;

	struct alter_sequence *alter =
		region_calloc_object_xc(&fiber()->gc, struct alter_sequence);

	struct sequence_def *new_def = NULL;
	auto def_guard = make_scoped_guard([=] { free(new_def); });

	if (old_tuple == NULL && new_tuple != NULL) {		/* INSERT */
		new_def = sequence_def_new_from_tuple(new_tuple,
						      ER_CREATE_SEQUENCE);
		assert(sequence_by_id(new_def->id) == NULL);
		sequence_cache_replace(new_def);
		alter->new_def = new_def;
	} else if (old_tuple != NULL && new_tuple == NULL) {	/* DELETE */
		uint32_t id = tuple_field_u32_xc(old_tuple,
						 BOX_SEQUENCE_DATA_FIELD_ID);
		struct sequence *seq = sequence_by_id(id);
		assert(seq != NULL);
		access_check_ddl(seq->def->name, seq->def->uid, SC_SEQUENCE,
				 PRIV_D, false);
		if (space_has_data(BOX_SEQUENCE_DATA_ID, 0, id))
			tnt_raise(ClientError, ER_DROP_SEQUENCE,
				  seq->def->name, "the sequence has data");
		if (space_has_data(BOX_SPACE_SEQUENCE_ID, 1, id))
			tnt_raise(ClientError, ER_DROP_SEQUENCE,
				  seq->def->name, "the sequence is in use");
		if (schema_find_grants("sequence", seq->def->id))
			tnt_raise(ClientError, ER_DROP_SEQUENCE,
				  seq->def->name, "the sequence has grants");
		alter->old_def = seq->def;
	} else {						/* UPDATE */
		new_def = sequence_def_new_from_tuple(new_tuple,
						      ER_ALTER_SEQUENCE);
		struct sequence *seq = sequence_by_id(new_def->id);
		assert(seq != NULL);
		access_check_ddl(seq->def->name, seq->def->uid, SC_SEQUENCE,
				 PRIV_A, false);
		alter->old_def = seq->def;
		alter->new_def = new_def;
	}

	def_guard.is_active = false;

	trigger_create(&alter->on_commit,
		       on_commit_dd_sequence, alter, NULL);
	txn_on_commit(txn, &alter->on_commit);
	trigger_create(&alter->on_rollback,
		       on_rollback_dd_sequence, alter, NULL);
	txn_on_rollback(txn, &alter->on_rollback);
}

/**
 * A trigger invoked on replace in space _sequence_data.
 * Used to update a sequence value.
 */
static void
on_replace_dd_sequence_data(struct trigger * /* trigger */, void *event)
{
	struct txn *txn = (struct txn *) event;
	struct txn_stmt *stmt = txn_current_stmt(txn);
	struct tuple *old_tuple = stmt->old_tuple;
	struct tuple *new_tuple = stmt->new_tuple;

	uint32_t id = tuple_field_u32_xc(old_tuple ?: new_tuple,
					 BOX_SEQUENCE_DATA_FIELD_ID);
	struct sequence *seq = sequence_cache_find(id);
	if (seq == NULL)
		diag_raise();
	if (new_tuple != NULL) {			/* INSERT, UPDATE */
		int64_t value = tuple_field_i64_xc(new_tuple,
				BOX_SEQUENCE_DATA_FIELD_VALUE);
		if (sequence_set(seq, value) != 0)
			diag_raise();
	} else {					/* DELETE */
		sequence_reset(seq);
	}
}

/**
 * Run the triggers registered on commit of a change in _space.
 */
static void
on_commit_dd_space_sequence(struct trigger *trigger, void * /* event */)
{
	struct space *space = (struct space *) trigger->data;
	trigger_run_xc(&on_alter_space, space);
}

/**
 * A trigger invoked on replace in space _space_sequence.
 * Used to update space <-> sequence mapping.
 */
static void
on_replace_dd_space_sequence(struct trigger * /* trigger */, void *event)
{
	struct txn *txn = (struct txn *) event;
	txn_check_singlestatement_xc(txn, "Space _space_sequence");
	struct txn_stmt *stmt = txn_current_stmt(txn);
	struct tuple *tuple = stmt->new_tuple ? stmt->new_tuple : stmt->old_tuple;

	uint32_t space_id = tuple_field_u32_xc(tuple,
					       BOX_SPACE_SEQUENCE_FIELD_ID);
	uint32_t sequence_id = tuple_field_u32_xc(tuple,
				BOX_SPACE_SEQUENCE_FIELD_SEQUENCE_ID);
	bool is_generated = tuple_field_bool_xc(tuple,
				BOX_SPACE_SEQUENCE_FIELD_IS_GENERATED);

	struct space *space = space_cache_find_xc(space_id);
	struct sequence *seq = sequence_cache_find(sequence_id);

	enum priv_type priv_type = stmt->new_tuple ? PRIV_C : PRIV_D;
	if (stmt->new_tuple && stmt->old_tuple)
		priv_type = PRIV_A;

	/* Check we have the correct access type on the sequence.  * */
	access_check_ddl(seq->def->name, seq->def->uid, SC_SEQUENCE, priv_type,
			 false);
	/** Check we have alter access on space. */
	access_check_ddl(space->def->name, space->def->uid, SC_SPACE, PRIV_A,
			 false);

	struct trigger *on_commit =
		txn_alter_trigger_new(on_commit_dd_space_sequence, space);
	txn_on_commit(txn, on_commit);

	if (stmt->new_tuple != NULL) {			/* INSERT, UPDATE */
		struct index *pk = index_find_xc(space, 0);
		index_def_check_sequence(pk->def, space_name(space));
		if (seq->is_generated) {
			tnt_raise(ClientError, ER_ALTER_SPACE,
				  space_name(space),
				  "can not attach generated sequence");
		}
		seq->is_generated = is_generated;
		space->sequence = seq;
	} else {					/* DELETE */
		assert(space->sequence == seq);
		space->sequence = NULL;
	}
}

/* }}} sequence */

static void
unlock_after_dd(struct trigger *trigger, void *event)
{
	(void) trigger;
	(void) event;
	latch_unlock(&schema_lock);
	/*
	 * There can be a some count of other latch awaiting fibers. All of
	 * these fibers should continue their job before current fiber fires
	 * next request. It is important especially for replication - if some
	 * rows are applied out of order then lsn order will be broken. This
	 * can be done with locking latch one more time - it guarantees that
	 * all "queued" fibers did their job before current fiber wakes next
	 * time. If there is no waiting fibers then locking will be done without
	 * any yields.
	 */
	latch_lock(&schema_lock);
	latch_unlock(&schema_lock);
}

static void
lock_before_dd(struct trigger *trigger, void *event)
{
	(void) trigger;
	if (fiber() == latch_owner(&schema_lock))
		return;
	struct txn *txn = (struct txn *)event;
	/*
	 * This trigger is executed before any check and may yield
	 * on the latch lock. But a yield in a non-autocommit
	 * memtx transaction will roll it back silently, rather
	 * than produce an error, which is very confusing.
	 * So don't try to lock a latch if there is
	 * a multi-statement transaction.
	 */
	txn_check_singlestatement_xc(txn, "DDL");
	struct trigger *on_commit =
		txn_alter_trigger_new(unlock_after_dd, NULL);
	struct trigger *on_rollback =
		txn_alter_trigger_new(unlock_after_dd, NULL);
	/*
	 * Setting triggers doesn't fail. Lock the latch last
	 * to avoid leaking the latch in case of exception.
	 */
	txn_on_commit(txn, on_commit);
	txn_on_rollback(txn, on_rollback);
	latch_lock(&schema_lock);
}

struct trigger alter_space_on_replace_space = {
	RLIST_LINK_INITIALIZER, on_replace_dd_space, NULL, NULL
};

struct trigger alter_space_on_replace_index = {
	RLIST_LINK_INITIALIZER, on_replace_dd_index, NULL, NULL
};

struct trigger on_replace_truncate = {
	RLIST_LINK_INITIALIZER, on_replace_dd_truncate, NULL, NULL
};

struct trigger on_replace_schema = {
	RLIST_LINK_INITIALIZER, on_replace_dd_schema, NULL, NULL
};

struct trigger on_replace_user = {
	RLIST_LINK_INITIALIZER, on_replace_dd_user, NULL, NULL
};

struct trigger on_replace_func = {
	RLIST_LINK_INITIALIZER, on_replace_dd_func, NULL, NULL
};

struct trigger on_replace_collation = {
	RLIST_LINK_INITIALIZER, on_replace_dd_collation, NULL, NULL
};

struct trigger on_replace_priv = {
	RLIST_LINK_INITIALIZER, on_replace_dd_priv, NULL, NULL
};

struct trigger on_replace_cluster = {
	RLIST_LINK_INITIALIZER, on_replace_dd_cluster, NULL, NULL
};

struct trigger on_replace_sequence = {
	RLIST_LINK_INITIALIZER, on_replace_dd_sequence, NULL, NULL
};

struct trigger on_replace_sequence_data = {
	RLIST_LINK_INITIALIZER, on_replace_dd_sequence_data, NULL, NULL
};

struct trigger on_replace_space_sequence = {
	RLIST_LINK_INITIALIZER, on_replace_dd_space_sequence, NULL, NULL
};

struct trigger on_stmt_begin_space = {
	RLIST_LINK_INITIALIZER, lock_before_dd, NULL, NULL
};

struct trigger on_stmt_begin_index = {
	RLIST_LINK_INITIALIZER, lock_before_dd, NULL, NULL
};

struct trigger on_stmt_begin_truncate = {
	RLIST_LINK_INITIALIZER, lock_before_dd, NULL, NULL
};

/* vim: set foldmethod=marker */<|MERGE_RESOLUTION|>--- conflicted
+++ resolved
@@ -1315,7 +1315,6 @@
 		index_def_delete(new_index_def);
 }
 
-<<<<<<< HEAD
 /** TruncateIndex - truncate an index. */
 class TruncateIndex: public AlterSpaceOp
 {
@@ -1361,7 +1360,7 @@
 
 	index_commit_drop(old_index, signature);
 	index_commit_create(new_index, signature);
-=======
+}
 
 /**
  * UpdateSchemaVersion - increment schema_version. Used on
@@ -1381,7 +1380,6 @@
 {
     (void)alter;
     ++schema_version;
->>>>>>> 2407e389
 }
 
 /* }}} */

/*
 * Redistribution and use in source and binary forms, with or
 * without modification, are permitted provided that the following
 * conditions are met:
 *
 * 1. Redistributions of source code must retain the above
 *    copyright notice, this list of conditions and the
 *    following disclaimer.
 *
 * 2. Redistributions in binary form must reproduce the above
 *    copyright notice, this list of conditions and the following
 *    disclaimer in the documentation and/or other materials
 *    provided with the distribution.
 *
 * THIS SOFTWARE IS PROVIDED BY <COPYRIGHT HOLDER> ``AS IS'' AND
 * ANY EXPRESS OR IMPLIED WARRANTIES, INCLUDING, BUT NOT LIMITED
 * TO, THE IMPLIED WARRANTIES OF MERCHANTABILITY AND FITNESS FOR
 * A PARTICULAR PURPOSE ARE DISCLAIMED. IN NO EVENT SHALL
 * <COPYRIGHT HOLDER> OR CONTRIBUTORS BE LIABLE FOR ANY DIRECT,
 * INDIRECT, INCIDENTAL, SPECIAL, EXEMPLARY, OR CONSEQUENTIAL
 * DAMAGES (INCLUDING, BUT NOT LIMITED TO, PROCUREMENT OF
 * SUBSTITUTE GOODS OR SERVICES; LOSS OF USE, DATA, OR PROFITS; OR
 * BUSINESS INTERRUPTION) HOWEVER CAUSED AND ON ANY THEORY OF
 * LIABILITY, WHETHER IN CONTRACT, STRICT LIABILITY, OR TORT
 * (INCLUDING NEGLIGENCE OR OTHERWISE) ARISING IN ANY WAY OUT OF
 * THE USE OF THIS SOFTWARE, EVEN IF ADVISED OF THE POSSIBILITY OF
 * SUCH DAMAGE.
 */
#include "lua/init.h"
#include "lua/utils.h"
#include "tarantool.h"
#include "box/box.h"
#include "tbuf.h"
#if defined(__FreeBSD__) || defined(__APPLE__)
#include "libgen.h"
#endif

extern "C" {
#include <lua.h>
#include <lauxlib.h>
#include <lualib.h>
#include <lj_cdata.h>
} /* extern "C" */


#include <fiber.h>
#include <session.h>
#include <scoped_guard.h>
#include "coeio.h"
#include "lua/fiber.h"
#include "lua/errinj.h"
#include "lua/ipc.h"
#include "lua/errno.h"
#include "lua/socket.h"
#include "lua/bsdsocket.h"
#include "lua/session.h"
#include "lua/cjson.h"
#include "lua/yaml.h"
#include "lua/msgpack.h"
#include "lua/pickle.h"

#include <ctype.h>
#include "small/region.h"
#include <stdio.h>
#include <unistd.h>
#include <readline/readline.h>
#include <readline/history.h>

struct lua_State *tarantool_L;

/* contents of src/lua/ files */
<<<<<<< HEAD
extern char uuid_lua[], session_lua[], msgpackffi_lua[], fun_lua[],
       console_lua[], digest_lua[], init_lua[],
       log_lua[];
static const char *lua_sources[] = { init_lua, session_lua, NULL };
static const char *lua_modules[] = { "msgpackffi", msgpackffi_lua,
	"fun", fun_lua, "digest", digest_lua,
=======
extern char uuid_lua[],
	session_lua[],
	msgpackffi_lua[],
	fun_lua[],
	load_cfg_lua[],
	digest_lua[],
	init_lua[],
	log_lua[],
	console_lua[],
	box_net_box_lua[];

static const char *lua_sources[] = {
	init_lua,
	session_lua,
	load_cfg_lua,
	NULL
};

static const char *lua_modules[] = {
	"msgpackffi", msgpackffi_lua,
	"fun", fun_lua,
	"digest", digest_lua,
>>>>>>> c8290a99
	"console", console_lua,
	"uuid", uuid_lua,
	"log", log_lua,
	"net.box", box_net_box_lua,
	NULL
};

/*
 * {{{ box Lua library: common functions
 */

uint64_t
tarantool_lua_tointeger64(struct lua_State *L, int idx)
{
	uint64_t result = 0;

	switch (lua_type(L, idx)) {
	case LUA_TNUMBER:
		result = lua_tonumber(L, idx);
		break;
	case LUA_TSTRING:
	{
		const char *arg = luaL_checkstring(L, idx);
		char *arge;
		errno = 0;
		result = strtoull(arg, &arge, 10);
		if (errno != 0 || arge == arg)
			luaL_error(L, "lua_tointeger64: bad argument");
		break;
	}
	case LUA_TCDATA:
	{
		uint32_t ctypeid = 0;
		void *cdata = luaL_checkcdata(L, idx, &ctypeid);
		if (ctypeid != CTID_INT64 && ctypeid != CTID_UINT64) {
			luaL_error(L,
				   "lua_tointeger64: unsupported cdata type");
		}
		result = *(uint64_t*)cdata;
		break;
	}
	default:
		luaL_error(L, "lua_tointeger64: unsupported type: %s",
			   lua_typename(L, lua_type(L, idx)));
	}

	return result;
}

const char *
tarantool_lua_tostring(struct lua_State *L, int index)
{
	/* we need an absolute index */
	if (index < 0)
		index = lua_gettop(L) + index + 1;
	lua_getglobal(L, "tostring");
	lua_pushvalue(L, index);
	/* pops both "tostring" and its argument */
	lua_call(L, 1, 1);
	lua_replace(L, index);
	return lua_tostring(L, index);
}

/**
 * Convert lua number or string to lua cdata 64bit number.
 */
static int
lbox_tonumber64(struct lua_State *L)
{
	if (lua_gettop(L) != 1)
		luaL_error(L, "tonumber64: wrong number of arguments");
	uint64_t result = tarantool_lua_tointeger64(L, 1);
	return luaL_pushnumber64(L, result);
}

static int
lbox_coredump(struct lua_State *L __attribute__((unused)))
{
	coredump(60);
	lua_pushstring(L, "ok");
	return 1;
}

static const struct luaL_reg errorlib [] = {
	{NULL, NULL}
};

static void
tarantool_lua_error_init(struct lua_State *L) {
	luaL_register(L, "box.error", errorlib);
	for (int i = 0; i < tnt_error_codes_enum_MAX; i++) {
		const char *name = tnt_error_codes[i].errstr;
		if (strstr(name, "UNUSED") || strstr(name, "RESERVED"))
			continue;
		assert(strncmp(name, "ER_", 3) == 0);
		lua_pushnumber(L, i);
		/* cut ER_ prefix from constant */
		lua_setfield(L, -2, name + 3);
	}
	lua_pop(L, 1);
}

/* }}} */

/*
 * {{{ console library
 */

static ssize_t
readline_cb(va_list ap)
{
	const char **line = va_arg(ap, const char **);
	const char *prompt = va_arg(ap, const char *);
	*line = readline(prompt);
	return 0;
}

static int
tarantool_console_readline(struct lua_State *L)
{
	const char *prompt = ">";
	if (lua_gettop(L) > 0) {
		if (!lua_isstring(L, 1))
			luaL_error(L, "console.readline([prompt])");
		prompt = lua_tostring(L, 1);
	}

	char *line;
	coeio_custom(readline_cb, TIMEOUT_INFINITY, &line, prompt);
	auto scoped_guard = make_scoped_guard([&] { free(line); });
	if (!line) {
		lua_pushnil(L);
	} else {
		lua_pushstring(L, line);
	}
	return 1;
}

static int
tarantool_console_add_history(struct lua_State *L)
{
	if (lua_gettop(L) < 1 || !lua_isstring(L, 1))
		luaL_error(L, "console.add_history(string)");

	add_history(lua_tostring(L, 1));
	return 0;
}

/* }}} */

/**
 * Prepend the variable list of arguments to the Lua
 * package search path
 */
static void
tarantool_lua_setpaths(struct lua_State *L)
{
	const char *home = getenv("HOME");
	lua_getglobal(L, "package");
	int top = lua_gettop(L);
	if (home != NULL) {
		lua_pushstring(L, home);
		lua_pushliteral(L, "/.luarocks/share/lua/5.1/?.lua;");
		lua_pushstring(L, home);
		lua_pushliteral(L, "/.luarocks/share/lua/5.1/?/init.lua;");
		lua_pushstring(L, home);
		lua_pushliteral(L, "/.luarocks/share/lua/?.lua;");
		lua_pushstring(L, home);
		lua_pushliteral(L, "/.luarocks/share/lua/?/init.lua;");
	}
	lua_pushliteral(L, MODULE_LUAPATH ";");
	lua_getfield(L, top, "path");
	lua_concat(L, lua_gettop(L) - top);
	lua_setfield(L, top, "path");

	if (home != NULL) {
		lua_pushstring(L, home);
		lua_pushliteral(L, "/.luarocks/lib/lua/5.1/?.so;");
		lua_pushstring(L, home);
		lua_pushliteral(L, "/.luarocks/lib/lua/?.so;");
	}
	lua_pushliteral(L, MODULE_LIBPATH ";");
	lua_getfield(L, top, "cpath");
	lua_concat(L, lua_gettop(L) - top);
	lua_setfield(L, top, "cpath");

	assert(lua_gettop(L) == top);
	lua_pop(L, 1); /* package */
}

void
tarantool_lua_init(const char *tarantool_bin, int argc, char **argv)
{
	lua_State *L = luaL_newstate();
	if (L == NULL) {
		panic("failed to initialize Lua");
	}
	luaL_openlibs(L);
	tarantool_lua_setpaths(L);

	lua_register(L, "tonumber64", lbox_tonumber64);
	lua_register(L, "coredump", lbox_coredump);

	tarantool_lua_errinj_init(L);
	tarantool_lua_fiber_init(L);
	tarantool_lua_cjson_init(L);
	tarantool_lua_yaml_init(L);
	tarantool_lua_ipc_init(L);
	tarantool_lua_errno_init(L);
	tarantool_lua_socket_init(L);
	tarantool_lua_bsdsocket_init(L);
	tarantool_lua_session_init(L);
	tarantool_lua_error_init(L);
	tarantool_lua_pickle_init(L);
	luaopen_msgpack(L);
	lua_pop(L, 1);

	static const struct luaL_reg consolelib[] = {
		{"readline", tarantool_console_readline},
		{"add_history", tarantool_console_add_history},
		{NULL, NULL}
	};
	luaL_register_module(L, "console", consolelib);
	lua_pop(L, 1);

	lua_getfield(L, LUA_REGISTRYINDEX, "_LOADED");
	for (const char **s = lua_modules; *s; s += 2) {
		const char *modname = *s;
		const char *modsrc = *(s + 1);
		const char *modfile = lua_pushfstring(L,
			"@builtin/%s.lua", modname);
		if (luaL_loadbuffer(L, modsrc, strlen(modsrc), modfile))
			panic("Error loading Lua module %s...: %s",
			      modname, lua_tostring(L, -1));
		lua_call(L, 0, 1);
		lua_setfield(L, -3, modname); /* package.loaded.modname = t */
		lua_pop(L, 1); /* chunkname */
	}
	lua_pop(L, 1); /* _LOADED */

	/* Load Lua extension */
	for (const char **s = lua_sources; *s; s++) {
		if (luaL_dostring(L, *s))
			panic("Error loading Lua source %.160s...: %s",
			      *s, lua_tostring(L, -1));
	}

	box_lua_init(L);


	lua_newtable(L);
	lua_pushinteger(L, -1);
	lua_pushstring(L, tarantool_bin);
	lua_settable(L, -3);
	for (int i = 0; i < argc; i++) {
		lua_pushinteger(L, i);
		lua_pushstring(L, argv[i]);
		lua_settable(L, -3);
	}
	lua_setfield(L, LUA_GLOBALSINDEX, "arg");

	/* clear possible left-overs of init */
	lua_settop(L, 0);
	tarantool_L = L;
}

char *history = NULL;

extern "C" const char *
tarantool_error_message(void)
{
	assert(cord()->exception != NULL); /* called only from error handler */
	return cord()->exception->errmsg();
}

/**
 * Execute start-up script.
 */
static void
run_script(va_list ap)
{
	struct lua_State *L = va_arg(ap, struct lua_State *);
	const char *path = va_arg(ap, const char *);

	/*
	 * Return control to tarantool_lua_run_script.
	 * tarantool_lua_run_script then will start an auxiliary event
	 * loop and re-schedule this fiber.
	 */
	fiber_sleep(0.0);

	/* Create session with ADMIN privileges for interactive mode */
	SessionGuard session_guard(0, 0);

	if (access(path, F_OK) == 0) {
		/* Execute script. */
		if (luaL_loadfile(L, path) != 0)
			panic("%s", lua_tostring(L, -1));
	} else if (!isatty(STDIN_FILENO)) {
		/* Execute stdin */
		if (luaL_loadfile(L, NULL) != 0)
			panic("%s", lua_tostring(L, -1));
	} else {
		say_crit("version %s", tarantool_version());
		/* get console.repl from package.loaded */
		lua_getfield(L, LUA_REGISTRYINDEX, "_LOADED");
		lua_getfield(L, -1, "console");
		lua_getfield(L, -1, "repl");
		lua_remove(L, -2); /* remove package.loaded.console */
		lua_remove(L, -2); /* remove package.loaded */
	}
	try {
		lbox_call(L, lua_gettop(L) - 1, 0);
	} catch (ClientError *e) {
		panic("%s", e->errmsg());
	}

	/* clear the stack from return values. */
	lua_settop(L, 0);
	/*
	 * The file doesn't exist. It's OK, tarantool may
	 * have no init file.
	 */

	/*
	 * Lua script finished. Stop the auxiliary event loop and
	 * return control back to tarantool_lua_run_script.
	 */
	ev_break(loop(), EVBREAK_ALL);
}

void
tarantool_lua_run_script(char *path)
{
	const char *title = path ? basename(path) : "interactive";
	/*
	 * init script can call box.fiber.yield (including implicitly via
	 * box.insert, box.update, etc...), but box.fiber.yield() today,
	 * when called from 'sched' fiber crashes the server.
	 * To work this problem around we must run init script in
	 * a separate fiber.
	 */
	struct fiber *loader = fiber_new(title, run_script);
	fiber_call(loader, tarantool_L, path);

	/*
	 * Run an auxiliary event loop to re-schedule run_script fiber.
	 * When this fiber finishes, it will call ev_break to stop the loop.
	 */
	ev_run(loop(), 0);
}

void
tarantool_lua_free()
{
	/*
	 * Got to be done prior to anything else, since GC
	 * handlers can refer to other subsystems (e.g. fibers).
	 */
	if (tarantool_L) {
		/* collects garbage, invoking userdata gc */
		lua_close(tarantool_L);
	}
	tarantool_L = NULL;
}
<|MERGE_RESOLUTION|>--- conflicted
+++ resolved
@@ -69,19 +69,10 @@
 struct lua_State *tarantool_L;
 
 /* contents of src/lua/ files */
-<<<<<<< HEAD
-extern char uuid_lua[], session_lua[], msgpackffi_lua[], fun_lua[],
-       console_lua[], digest_lua[], init_lua[],
-       log_lua[];
-static const char *lua_sources[] = { init_lua, session_lua, NULL };
-static const char *lua_modules[] = { "msgpackffi", msgpackffi_lua,
-	"fun", fun_lua, "digest", digest_lua,
-=======
 extern char uuid_lua[],
 	session_lua[],
 	msgpackffi_lua[],
 	fun_lua[],
-	load_cfg_lua[],
 	digest_lua[],
 	init_lua[],
 	log_lua[],
@@ -91,7 +82,6 @@
 static const char *lua_sources[] = {
 	init_lua,
 	session_lua,
-	load_cfg_lua,
 	NULL
 };
 
@@ -99,7 +89,6 @@
 	"msgpackffi", msgpackffi_lua,
 	"fun", fun_lua,
 	"digest", digest_lua,
->>>>>>> c8290a99
 	"console", console_lua,
 	"uuid", uuid_lua,
 	"log", log_lua,
